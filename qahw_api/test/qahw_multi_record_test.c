--- conflicted
+++ resolved
@@ -489,16 +489,11 @@
       tCold = tsColdF.tv_sec*1000 - tsColdI.tv_sec*1000 +
               tsColdF.tv_nsec/1000000 - tsColdI.tv_nsec/1000000;
 
-<<<<<<< HEAD
-      fread((void *) latencyBuf, 100, 1, fdLatencyNode);
-      fclose(fdLatencyNode);
-=======
       if (fdLatencyNode) {
           fread((void *) latencyBuf, 100, 1, fdLatencyNode);
           fclose(fdLatencyNode);
           fdLatencyNode = NULL;
       }
->>>>>>> e1f65e84
       sscanf(latencyBuf, " %llu,%llu", &tsec, &tusec);
       tCont = ((uint64_t)tsCont.tv_sec)*1000 - tsec*1000 + ((uint64_t)tsCont.tv_nsec)/1000000 - tusec/1000;
       if (log_file != stdout) {

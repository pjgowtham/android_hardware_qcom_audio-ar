/* Copyright (c) 2013-2014, 2016-2018 The Linux Foundation. All rights reserved.
 *
 * Redistribution and use in source and binary forms, with or without
 * modification, are permitted provided that the following conditions are
 * met:
 *     * Redistributions of source code must retain the above copyright
 *       notice, this list of conditions and the following disclaimer.
 *     * Redistributions in binary form must reproduce the above
 *       copyright notice, this list of conditions and the following
 *       disclaimer in the documentation and/or other materials provided
 *       with the distribution.
 *     * Neither the name of The Linux Foundation nor the names of its
 *       contributors may be used to endorse or promote products derived
 *       from this software without specific prior written permission.
 *
 * THIS SOFTWARE IS PROVIDED "AS IS" AND ANY EXPRESS OR IMPLIED
 * WARRANTIES, INCLUDING, BUT NOT LIMITED TO, THE IMPLIED WARRANTIES OF
 * MERCHANTABILITY, FITNESS FOR A PARTICULAR PURPOSE AND NON-INFRINGEMENT
 * ARE DISCLAIMED.  IN NO EVENT SHALL THE COPYRIGHT OWNER OR CONTRIBUTORS
 * BE LIABLE FOR ANY DIRECT, INDIRECT, INCIDENTAL, SPECIAL, EXEMPLARY, OR
 * CONSEQUENTIAL DAMAGES (INCLUDING, BUT NOT LIMITED TO, PROCUREMENT OF
 * SUBSTITUTE GOODS OR SERVICES; LOSS OF USE, DATA, OR PROFITS; OR
 * BUSINESS INTERRUPTION) HOWEVER CAUSED AND ON ANY THEORY OF LIABILITY,
 * WHETHER IN CONTRACT, STRICT LIABILITY, OR TORT (INCLUDING NEGLIGENCE
 * OR OTHERWISE) ARISING IN ANY WAY OUT OF THE USE OF THIS SOFTWARE, EVEN
 * IF ADVISED OF THE POSSIBILITY OF SUCH DAMAGE.
 *
 */
#define LOG_TAG "soundtrigger"
/* #define LOG_NDEBUG 0 */
#define LOG_NDDEBUG 0

#include <errno.h>
#include <stdbool.h>
#include <stdlib.h>
#include <dlfcn.h>
#include <cutils/log.h>
#include <unistd.h>
#include "audio_hw.h"
#include "audio_extn.h"
#include "platform.h"
#include "platform_api.h"

/*-------------------- Begin: AHAL-STHAL Interface ---------------------------*/
/*
 * Maintain the proprietary interface between AHAL and STHAL locally to avoid
 * the compilation dependency of interface header file from STHAL.
 */

#define MAKE_HAL_VERSION(maj, min) ((((maj) & 0xff) << 8) | ((min) & 0xff))
#define MAJOR_VERSION(ver) (((ver) & 0xff00) >> 8)
#define MINOR_VERSION(ver) ((ver) & 0x00ff)

/* Proprietary interface version used for compatibility with STHAL */
#define STHAL_PROP_API_VERSION_1_0 MAKE_HAL_VERSION(1, 0)
#define STHAL_PROP_API_CURRENT_VERSION STHAL_PROP_API_VERSION_1_0

#define ST_EVENT_CONFIG_MAX_STR_VALUE 32
#define ST_DEVICE_HANDSET_MIC 1

typedef enum {
    ST_EVENT_SESSION_REGISTER,
    ST_EVENT_SESSION_DEREGISTER,
    ST_EVENT_START_KEEP_ALIVE,
    ST_EVENT_STOP_KEEP_ALIVE,
} sound_trigger_event_type_t;

typedef enum {
    AUDIO_EVENT_CAPTURE_DEVICE_INACTIVE,
    AUDIO_EVENT_CAPTURE_DEVICE_ACTIVE,
    AUDIO_EVENT_PLAYBACK_STREAM_INACTIVE,
    AUDIO_EVENT_PLAYBACK_STREAM_ACTIVE,
    AUDIO_EVENT_STOP_LAB,
    AUDIO_EVENT_SSR,
    AUDIO_EVENT_NUM_ST_SESSIONS,
    AUDIO_EVENT_READ_SAMPLES,
    AUDIO_EVENT_DEVICE_CONNECT,
    AUDIO_EVENT_DEVICE_DISCONNECT,
    AUDIO_EVENT_SVA_EXEC_MODE,
    AUDIO_EVENT_SVA_EXEC_MODE_STATUS,
    AUDIO_EVENT_CAPTURE_STREAM_INACTIVE,
    AUDIO_EVENT_CAPTURE_STREAM_ACTIVE,
    AUDIO_EVENT_BATTERY_STATUS_CHANGED,
<<<<<<< HEAD
=======
    AUDIO_EVENT_GET_PARAM
>>>>>>> e1f65e84
} audio_event_type_t;

typedef enum {
    USECASE_TYPE_PCM_PLAYBACK,
    USECASE_TYPE_PCM_CAPTURE,
    USECASE_TYPE_VOICE_CALL,
    USECASE_TYPE_VOIP_CALL,
} audio_stream_usecase_type_t;

typedef enum {
    SND_CARD_STATUS_OFFLINE,
    SND_CARD_STATUS_ONLINE,
    CPE_STATUS_OFFLINE,
    CPE_STATUS_ONLINE
} ssr_event_status_t;

struct sound_trigger_session_info {
    void* p_ses; /* opaque pointer to st_session obj */
    int capture_handle;
    struct pcm *pcm;
    struct pcm_config config;
};

struct audio_read_samples_info {
    struct sound_trigger_session_info *ses_info;
    void *buf;
    size_t num_bytes;
};

struct audio_hal_usecase {
    audio_stream_usecase_type_t type;
};

struct sound_trigger_event_info {
    struct sound_trigger_session_info st_ses;
};
typedef struct sound_trigger_event_info sound_trigger_event_info_t;

struct sound_trigger_device_info {
    int device;
};

struct sound_trigger_get_param_data {
    char *param;
    int sm_handle;
    struct str_parms *reply;
};

struct audio_event_info {
    union {
        ssr_event_status_t status;
        int value;
        struct sound_trigger_session_info ses_info;
        struct audio_read_samples_info aud_info;
        char str_value[ST_EVENT_CONFIG_MAX_STR_VALUE];
        struct audio_hal_usecase usecase;
        struct sound_trigger_get_param_data st_get_param_data;
    } u;
    struct sound_trigger_device_info device_info;
};
typedef struct audio_event_info audio_event_info_t;
/* STHAL callback which is called by AHAL */
typedef int (*sound_trigger_hw_call_back_t)(audio_event_type_t,
                                  struct audio_event_info*);

/*---------------- End: AHAL-STHAL Interface ----------------------------------*/

#ifdef DYNAMIC_LOG_ENABLED
#include <log_xml_parser.h>
#define LOG_MASK HAL_MOD_FILE_SND_TRIGGER
#include <log_utils.h>
#endif

#define XSTR(x) STR(x)
#define STR(x) #x
#define MAX_LIBRARY_PATH 100

#define DLSYM(handle, ptr, symbol, err) \
do {\
    ptr = dlsym(handle, #symbol); \
    if (ptr == NULL) {\
        ALOGW("%s: %s not found. %s", __func__, #symbol, dlerror());\
        err = -ENODEV;\
    }\
} while(0)

#ifdef __LP64__
#define SOUND_TRIGGER_LIBRARY_PATH "/vendor/lib64/hw/sound_trigger.primary.%s.so"
#else
#define SOUND_TRIGGER_LIBRARY_PATH "/vendor/lib/hw/sound_trigger.primary.%s.so"
#endif

#define SVA_PARAM_DIRECTION_OF_ARRIVAL "st_direction_of_arrival"
#define SVA_PARAM_CHANNEL_INDEX "st_channel_index"
/*
 * Current proprietary API version used by AHAL. Queried by STHAL
 * for compatibility check with AHAL
 */
const unsigned int sthal_prop_api_version = STHAL_PROP_API_CURRENT_VERSION;

struct sound_trigger_info  {
    struct sound_trigger_session_info st_ses;
    bool lab_stopped;
    struct listnode list;
};

struct sound_trigger_audio_device {
    void *lib_handle;
    struct audio_device *adev;
    sound_trigger_hw_call_back_t st_callback;
    struct listnode st_ses_list;
    pthread_mutex_t lock;
    unsigned int sthal_prop_api_version;
};

static struct sound_trigger_audio_device *st_dev;

#if LINUX_ENABLED
static void get_library_path(char *lib_path)
{
    snprintf(lib_path, MAX_LIBRARY_PATH,
             "sound_trigger.primary.default.so");
}
#else
static void get_library_path(char *lib_path)
{
    snprintf(lib_path, MAX_LIBRARY_PATH,
             "/vendor/lib/hw/sound_trigger.primary.%s.so",
             XSTR(SOUND_TRIGGER_PLATFORM_NAME));
}
#endif

static struct sound_trigger_info *
get_sound_trigger_info(int capture_handle)
{
    struct sound_trigger_info  *st_ses_info = NULL;
    struct listnode *node;
    ALOGV("%s: list empty %d capture_handle %d", __func__,
           list_empty(&st_dev->st_ses_list), capture_handle);
    list_for_each(node, &st_dev->st_ses_list) {
        st_ses_info = node_to_item(node, struct sound_trigger_info , list);
        if (st_ses_info->st_ses.capture_handle == capture_handle)
            return st_ses_info;
    }
    return NULL;
}

static int populate_usecase(struct audio_hal_usecase *usecase,
                       struct audio_usecase *uc_info)
{
    int status  = 0;

    switch(uc_info->type) {
    case PCM_PLAYBACK:
        if (uc_info->id == USECASE_AUDIO_PLAYBACK_VOIP)
            usecase->type = USECASE_TYPE_VOIP_CALL;
        else
            usecase->type = USECASE_TYPE_PCM_PLAYBACK;
        break;

    case PCM_CAPTURE:
        if (uc_info->id == USECASE_AUDIO_RECORD_VOIP)
            usecase->type = USECASE_TYPE_VOIP_CALL;
        else
            usecase->type = USECASE_TYPE_PCM_CAPTURE;
        break;

    case VOICE_CALL:
        usecase->type = USECASE_TYPE_VOICE_CALL;
        break;

    default:
        ALOGE("%s: unsupported usecase type %d", __func__, uc_info->type);
        status = -EINVAL;
    }
    return status;
}

static void stdev_snd_mon_cb(void * stream __unused, struct str_parms * parms)
{
    if (!parms)
        return;

    audio_extn_sound_trigger_set_parameters(NULL, parms);
    return;
}

int audio_hw_call_back(sound_trigger_event_type_t event,
                       sound_trigger_event_info_t* config)
{
    int status = 0;
    struct sound_trigger_info  *st_ses_info;

    if (!st_dev)
       return -EINVAL;

    pthread_mutex_lock(&st_dev->lock);
    switch (event) {
    case ST_EVENT_SESSION_REGISTER:
        if (!config) {
            ALOGE("%s: NULL config", __func__);
            status = -EINVAL;
            break;
        }
        st_ses_info= calloc(1, sizeof(struct sound_trigger_info ));
        if (!st_ses_info) {
            ALOGE("%s: st_ses_info alloc failed", __func__);
            status = -ENOMEM;
            break;
        }
        memcpy(&st_ses_info->st_ses, &config->st_ses, sizeof (struct sound_trigger_session_info));
        ALOGV("%s: add capture_handle %d st session opaque ptr %p", __func__,
              st_ses_info->st_ses.capture_handle, st_ses_info->st_ses.p_ses);
        list_add_tail(&st_dev->st_ses_list, &st_ses_info->list);
        break;

    case ST_EVENT_START_KEEP_ALIVE:
        pthread_mutex_unlock(&st_dev->lock);
        pthread_mutex_lock(&st_dev->adev->lock);
        audio_extn_keep_alive_start(KEEP_ALIVE_OUT_PRIMARY);
        pthread_mutex_unlock(&st_dev->adev->lock);
        goto done;

    case ST_EVENT_SESSION_DEREGISTER:
        if (!config) {
            ALOGE("%s: NULL config", __func__);
            status = -EINVAL;
            break;
        }
        st_ses_info = get_sound_trigger_info(config->st_ses.capture_handle);
        if (!st_ses_info) {
            ALOGE("%s: st session opaque ptr %p not in the list!", __func__, config->st_ses.p_ses);
            status = -EINVAL;
            break;
        }
        ALOGV("%s: remove capture_handle %d st session opaque ptr %p", __func__,
              st_ses_info->st_ses.capture_handle, st_ses_info->st_ses.p_ses);
        list_remove(&st_ses_info->list);
        free(st_ses_info);
        break;

    case ST_EVENT_STOP_KEEP_ALIVE:
        pthread_mutex_unlock(&st_dev->lock);
        pthread_mutex_lock(&st_dev->adev->lock);
        audio_extn_keep_alive_stop(KEEP_ALIVE_OUT_PRIMARY);
        pthread_mutex_unlock(&st_dev->adev->lock);
        goto done;

    default:
        ALOGW("%s: Unknown event %d", __func__, event);
        break;
    }
    pthread_mutex_unlock(&st_dev->lock);
done:
    return status;
}

int audio_extn_sound_trigger_read(struct stream_in *in, void *buffer,
                       size_t bytes)
{
    int ret = -1;
    struct sound_trigger_info  *st_info = NULL;
    audio_event_info_t event;

    if (!st_dev)
       return ret;

    if (!in->is_st_session_active) {
        ALOGE(" %s: Sound trigger is not active", __func__);
        goto exit;
    }
    if(in->standby)
        in->standby = false;

    pthread_mutex_lock(&st_dev->lock);
    st_info = get_sound_trigger_info(in->capture_handle);
    pthread_mutex_unlock(&st_dev->lock);
    if (st_info) {
        event.u.aud_info.ses_info = &st_info->st_ses;
        event.u.aud_info.buf = buffer;
        event.u.aud_info.num_bytes = bytes;
        ret = st_dev->st_callback(AUDIO_EVENT_READ_SAMPLES, &event);
    }

exit:
    if (ret) {
        if (-ENETRESET == ret)
            in->is_st_session_active = false;
        memset(buffer, 0, bytes);
        ALOGV("%s: read failed status %d - sleep", __func__, ret);
        usleep((bytes * 1000000) / (audio_stream_in_frame_size((struct audio_stream_in *)in) *
                                   in->config.rate));
    }
    return ret;
}

void audio_extn_sound_trigger_stop_lab(struct stream_in *in)
{
    struct sound_trigger_info  *st_ses_info = NULL;
    audio_event_info_t event;

    if (!st_dev || !in || !in->is_st_session_active)
       return;

    pthread_mutex_lock(&st_dev->lock);
    st_ses_info = get_sound_trigger_info(in->capture_handle);
    pthread_mutex_unlock(&st_dev->lock);
    if (st_ses_info) {
        event.u.ses_info = st_ses_info->st_ses;
        ALOGV("%s: AUDIO_EVENT_STOP_LAB st sess %p", __func__, st_ses_info->st_ses.p_ses);
        st_dev->st_callback(AUDIO_EVENT_STOP_LAB, &event);
        in->is_st_session_active = false;
    }
}
void audio_extn_sound_trigger_check_and_get_session(struct stream_in *in)
{
    struct sound_trigger_info  *st_ses_info = NULL;
    struct listnode *node;

    if (!st_dev || !in)
       return;

    pthread_mutex_lock(&st_dev->lock);
    in->is_st_session = false;
    ALOGV("%s: list %d capture_handle %d", __func__,
          list_empty(&st_dev->st_ses_list), in->capture_handle);
    list_for_each(node, &st_dev->st_ses_list) {
        st_ses_info = node_to_item(node, struct sound_trigger_info , list);
        if (st_ses_info->st_ses.capture_handle == in->capture_handle) {
            in->config = st_ses_info->st_ses.config;
            in->channel_mask = audio_channel_in_mask_from_count(in->config.channels);
            in->is_st_session = true;
            in->is_st_session_active = true;
            ALOGD("%s: capture_handle %d is sound trigger", __func__, in->capture_handle);
            break;
        }
    }
    pthread_mutex_unlock(&st_dev->lock);
}

bool is_same_as_st_device(snd_device_t snd_device)
{
    if (snd_device == SND_DEVICE_IN_HANDSET_MIC_AEC ||
        snd_device == SND_DEVICE_IN_HANDSET_MIC ||
        snd_device == SND_DEVICE_IN_HANDSET_MIC_AEC_NS ||
        snd_device == SND_DEVICE_IN_SPEAKER_MIC ||
        snd_device == SND_DEVICE_IN_VOICE_SPEAKER_MIC ||
        snd_device == SND_DEVICE_IN_SPEAKER_MIC_AEC ||
        snd_device == SND_DEVICE_IN_SPEAKER_MIC_AEC_NS ||
        snd_device == SND_DEVICE_IN_SPEAKER_MIC_NS) {
        ALOGD("audio HAL using same device %d as ST", snd_device);
        return true;
    }
    return false;
}

void audio_extn_sound_trigger_update_device_status(snd_device_t snd_device,
                                     st_event_type_t event)
{
    bool raise_event = false;
    int device_type = -1;

    if (!st_dev)
       return;

    if (snd_device >= SND_DEVICE_OUT_BEGIN &&
        snd_device < SND_DEVICE_OUT_END)
        device_type = PCM_PLAYBACK;
    else if (snd_device >= SND_DEVICE_IN_BEGIN &&
        snd_device < SND_DEVICE_IN_END)
        device_type = PCM_CAPTURE;
    else {
        ALOGE("%s: invalid device 0x%x, for event %d",
                           __func__, snd_device, event);
        return;
    }

    raise_event = platform_sound_trigger_device_needs_event(snd_device);
    ALOGI("%s: device 0x%x of type %d for Event %d, with Raise=%d",
        __func__, snd_device, device_type, event, raise_event);
    if (raise_event && (device_type == PCM_CAPTURE)) {
        switch(event) {
        case ST_EVENT_SND_DEVICE_FREE:
            st_dev->st_callback(AUDIO_EVENT_CAPTURE_DEVICE_INACTIVE, NULL);
            break;
        case ST_EVENT_SND_DEVICE_BUSY:
            st_dev->st_callback(AUDIO_EVENT_CAPTURE_DEVICE_ACTIVE, NULL);
            break;
        default:
            ALOGW("%s:invalid event %d for device 0x%x",
                                  __func__, event, snd_device);
        }
    }/*Events for output device, if required can be placed here in else*/
}

void audio_extn_sound_trigger_update_stream_status(struct audio_usecase *uc_info,
                                     st_event_type_t event)
{
    bool raise_event = false;
    struct audio_event_info ev_info;
    audio_event_type_t ev;
    /*Initialize to invalid device*/
    ev_info.device_info.device = -1;

    if (!st_dev)
       return;

    if (uc_info == NULL) {
        ALOGE("%s: usecase is NULL!!!", __func__);
        return;
    }

    if ((st_dev->sthal_prop_api_version < STHAL_PROP_API_VERSION_1_0) &&
        (uc_info->type != PCM_PLAYBACK))
        return;

    if ((uc_info->in_snd_device >= SND_DEVICE_IN_BEGIN &&
        uc_info->in_snd_device < SND_DEVICE_IN_END)) {
        if (is_same_as_st_device(uc_info->in_snd_device))
            ev_info.device_info.device = ST_DEVICE_HANDSET_MIC;
    } else {
        ALOGE("%s: invalid input device 0x%x, for event %d",
                    __func__, uc_info->in_snd_device, event);
    }
    raise_event = platform_sound_trigger_usecase_needs_event(uc_info->id);
    ALOGD("%s: uc_info->id %d of type %d for Event %d, with Raise=%d",
        __func__, uc_info->id, uc_info->type, event, raise_event);
    if (raise_event) {
        if (uc_info->type == PCM_PLAYBACK) {
            if (uc_info->stream.out)
                ev_info.device_info.device = uc_info->stream.out->devices;
            else
                ev_info.device_info.device = AUDIO_DEVICE_OUT_SPEAKER;
<<<<<<< HEAD
=======

>>>>>>> e1f65e84
            switch(event) {
            case ST_EVENT_STREAM_FREE:
                st_dev->st_callback(AUDIO_EVENT_PLAYBACK_STREAM_INACTIVE, &ev_info);
                break;
            case ST_EVENT_STREAM_BUSY:
                st_dev->st_callback(AUDIO_EVENT_PLAYBACK_STREAM_ACTIVE, &ev_info);
                break;
            default:
                ALOGW("%s:invalid event %d, for usecase %d",
                                      __func__, event, uc_info->id);
            }
        } else if ((uc_info->type == PCM_CAPTURE) || (uc_info->type == VOICE_CALL)) {
            if (event == ST_EVENT_STREAM_BUSY)
                ev = AUDIO_EVENT_CAPTURE_STREAM_ACTIVE;
            else
                ev = AUDIO_EVENT_CAPTURE_STREAM_INACTIVE;
            if (!populate_usecase(&ev_info.u.usecase, uc_info)) {
                ALOGD("%s: send event %d: usecase id %d, type %d",
                      __func__, ev, uc_info->id, uc_info->type);
                st_dev->st_callback(ev, &ev_info);
            }
        }
    }
}

void audio_extn_sound_trigger_update_battery_status(bool charging)
{
    struct audio_event_info ev_info;

    if (!st_dev || st_dev->sthal_prop_api_version < STHAL_PROP_API_VERSION_1_0)
        return;

    ev_info.u.value = charging;
    st_dev->st_callback(AUDIO_EVENT_BATTERY_STATUS_CHANGED, &ev_info);
}


void audio_extn_sound_trigger_set_parameters(struct audio_device *adev __unused,
                               struct str_parms *params)
{
    audio_event_info_t event;
    char value[32];
    int ret, val;

    if(!st_dev || !params) {
        ALOGE("%s: str_params NULL", __func__);
        return;
    }

    ret = str_parms_get_str(params, "SND_CARD_STATUS", value,
                            sizeof(value));
    if (ret > 0) {
        if (strstr(value, "OFFLINE")) {
            event.u.status = SND_CARD_STATUS_OFFLINE;
            st_dev->st_callback(AUDIO_EVENT_SSR, &event);
        }
        else if (strstr(value, "ONLINE")) {
            event.u.status = SND_CARD_STATUS_ONLINE;
            st_dev->st_callback(AUDIO_EVENT_SSR, &event);
        }
        else
            ALOGE("%s: unknown snd_card_status", __func__);
    }

    ret = str_parms_get_str(params, "CPE_STATUS", value, sizeof(value));
    if (ret > 0) {
        if (strstr(value, "OFFLINE")) {
            event.u.status = CPE_STATUS_OFFLINE;
            st_dev->st_callback(AUDIO_EVENT_SSR, &event);
        }
        else if (strstr(value, "ONLINE")) {
            event.u.status = CPE_STATUS_ONLINE;
            st_dev->st_callback(AUDIO_EVENT_SSR, &event);
        }
        else
            ALOGE("%s: unknown CPE status", __func__);
    }

    ret = str_parms_get_int(params, "SVA_NUM_SESSIONS", &val);
    if (ret >= 0) {
        event.u.value = val;
        st_dev->st_callback(AUDIO_EVENT_NUM_ST_SESSIONS, &event);
    }

    ret = str_parms_get_int(params, AUDIO_PARAMETER_DEVICE_CONNECT, &val);
    if ((ret >= 0) && (audio_is_input_device(val) ||
           (val == AUDIO_DEVICE_OUT_LINE))) {
        event.u.value = val;
        st_dev->st_callback(AUDIO_EVENT_DEVICE_CONNECT, &event);
    }

    ret = str_parms_get_int(params, AUDIO_PARAMETER_DEVICE_DISCONNECT, &val);
    if ((ret >= 0) && (audio_is_input_device(val) ||
            (val == AUDIO_DEVICE_OUT_LINE))) {
        event.u.value = val;
        st_dev->st_callback(AUDIO_EVENT_DEVICE_DISCONNECT, &event);
    }

    ret = str_parms_get_str(params, "SVA_EXEC_MODE", value, sizeof(value));
    if (ret >= 0) {
        strlcpy(event.u.str_value, value, sizeof(event.u.str_value));
        st_dev->st_callback(AUDIO_EVENT_SVA_EXEC_MODE, &event);
    }
}

void audio_extn_sound_trigger_get_parameters(const struct audio_device *adev __unused,
                       struct str_parms *query, struct str_parms *reply)
{
    audio_event_info_t event;
    int ret, val;
    char value[32];

    ret = str_parms_get_str(query, "SVA_EXEC_MODE_STATUS", value,
                                                  sizeof(value));
    if (ret >= 0) {
        st_dev->st_callback(AUDIO_EVENT_SVA_EXEC_MODE_STATUS, &event);
        str_parms_add_int(reply, "SVA_EXEC_MODE_STATUS", event.u.value);
    }

    ret = str_parms_get_int(query, SVA_PARAM_DIRECTION_OF_ARRIVAL, &val);
    if (ret >= 0) {
        event.u.st_get_param_data.sm_handle = val;
        event.u.st_get_param_data.param = SVA_PARAM_DIRECTION_OF_ARRIVAL;
        event.u.st_get_param_data.reply = reply;
        st_dev->st_callback(AUDIO_EVENT_GET_PARAM, &event);
    }

    ret = str_parms_get_int(query, SVA_PARAM_CHANNEL_INDEX, &val);
    if (ret >= 0) {
        event.u.st_get_param_data.sm_handle = val;
        event.u.st_get_param_data.param = SVA_PARAM_CHANNEL_INDEX;
        event.u.st_get_param_data.reply = reply;
        st_dev->st_callback(AUDIO_EVENT_GET_PARAM, &event);
    }
}

int audio_extn_sound_trigger_init(struct audio_device *adev)
{
    int status = 0;
    char sound_trigger_lib[100];
    void *sthal_prop_api_version;

    ALOGI("%s: Enter", __func__);

    st_dev = (struct sound_trigger_audio_device*)
                        calloc(1, sizeof(struct sound_trigger_audio_device));
    if (!st_dev) {
        ALOGE("%s: ERROR. sound trigger alloc failed", __func__);
        return -ENOMEM;
    }

    get_library_path(sound_trigger_lib);
    st_dev->lib_handle = dlopen(sound_trigger_lib, RTLD_NOW);

    if (st_dev->lib_handle == NULL) {
        ALOGE("%s: error %s", __func__, dlerror());
        status = -ENODEV;
        goto cleanup;
    }
    ALOGI("%s: DLOPEN successful for %s", __func__, sound_trigger_lib);

    DLSYM(st_dev->lib_handle, st_dev->st_callback, sound_trigger_hw_call_back,
          status);
    if (status)
        goto cleanup;

    DLSYM(st_dev->lib_handle, sthal_prop_api_version,
          sthal_prop_api_version, status);
    if (status) {
        st_dev->sthal_prop_api_version = 0;
        status  = 0; /* passthru for backward compability */
    } else {
        if (sthal_prop_api_version != NULL) {
            st_dev->sthal_prop_api_version = *(int*)sthal_prop_api_version;
        }
        if (MAJOR_VERSION(st_dev->sthal_prop_api_version) !=
            MAJOR_VERSION(STHAL_PROP_API_CURRENT_VERSION)) {
            ALOGE("%s: Incompatible API versions ahal:0x%x != sthal:0x%x",
                  __func__, STHAL_PROP_API_CURRENT_VERSION,
                  st_dev->sthal_prop_api_version);
            goto cleanup;
        }
        ALOGD("%s: sthal is using proprietary API version 0x%04x", __func__,
              st_dev->sthal_prop_api_version);
    }

    st_dev->adev = adev;
    list_init(&st_dev->st_ses_list);
    audio_extn_snd_mon_register_listener(st_dev, stdev_snd_mon_cb);

    return 0;

cleanup:
    if (st_dev->lib_handle)
        dlclose(st_dev->lib_handle);
    free(st_dev);
    st_dev = NULL;
    return status;

}

void audio_extn_sound_trigger_deinit(struct audio_device *adev)
{
    ALOGI("%s: Enter", __func__);
    if (st_dev && (st_dev->adev == adev) && st_dev->lib_handle) {
        audio_extn_snd_mon_unregister_listener(st_dev);
        dlclose(st_dev->lib_handle);
        free(st_dev);
        st_dev = NULL;
    }
}<|MERGE_RESOLUTION|>--- conflicted
+++ resolved
@@ -81,10 +81,7 @@
     AUDIO_EVENT_CAPTURE_STREAM_INACTIVE,
     AUDIO_EVENT_CAPTURE_STREAM_ACTIVE,
     AUDIO_EVENT_BATTERY_STATUS_CHANGED,
-<<<<<<< HEAD
-=======
     AUDIO_EVENT_GET_PARAM
->>>>>>> e1f65e84
 } audio_event_type_t;
 
 typedef enum {
@@ -518,10 +515,6 @@
                 ev_info.device_info.device = uc_info->stream.out->devices;
             else
                 ev_info.device_info.device = AUDIO_DEVICE_OUT_SPEAKER;
-<<<<<<< HEAD
-=======
-
->>>>>>> e1f65e84
             switch(event) {
             case ST_EVENT_STREAM_FREE:
                 st_dev->st_callback(AUDIO_EVENT_PLAYBACK_STREAM_INACTIVE, &ev_info);

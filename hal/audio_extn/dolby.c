--- conflicted
+++ resolved
@@ -1,5 +1,5 @@
 /*
- * Copyright (c) 2011-2014, The Linux Foundation. All rights reserved.
+ * Copyright (c) 2011-2015, The Linux Foundation. All rights reserved.
  * Not a Contribution.
  *
  * Copyright (C) 2010 The Android Open Source Project
@@ -18,14 +18,8 @@
  */
 
 #define LOG_TAG "audio_hw_dolby"
-<<<<<<< HEAD
-#define LOG_NDEBUG 0
-#define LOG_NDDEBUG 0
-
-=======
 //#define LOG_NDEBUG 0
 //#define LOG_NDDEBUG 0
->>>>>>> b87c2eea
 #include <errno.h>
 #include <cutils/properties.h>
 #include <stdlib.h>
@@ -412,8 +406,6 @@
         return false;
 }
 #endif /* DS1_DOLBY_DDP_ENABLED || DS2_DOLBY_DAP_ENABLED */
-<<<<<<< HEAD
-=======
 
 #ifdef HDMI_PASSTHROUGH_ENABLED
 int audio_extn_dolby_update_passt_formats(struct audio_device *adev,
@@ -526,7 +518,6 @@
     return platform_set_device_params(out, DEVICE_PARAM_LATENCY_ID, latency);
 }
 #endif /* HDMI_PASSTHROUGH_ENABLED */
->>>>>>> b87c2eea
 
 #ifdef DS1_DOLBY_DAP_ENABLED
 void audio_extn_dolby_set_endpoint(struct audio_device *adev)
@@ -618,11 +609,8 @@
     property_get("audio.ds1.metainfo.key",value,"0");
 #ifdef DOLBY_ACDB_LICENSE
     key = atoi(value);
-<<<<<<< HEAD
 #else
     key = 0;
-=======
->>>>>>> b87c2eea
 #endif
     ALOGV("%s Setting DS1 License, key:0x%x",__func__, key);
     ret = mixer_ctl_set_value(ctl, 0, key);
@@ -776,11 +764,7 @@
     i_key = 0;
 #endif
     property_get("dmid",c_dmid,"0");
-<<<<<<< HEAD
-    i_dmid = atoi(c_dmid);
-=======
     i_dmid = atoll(c_dmid);
->>>>>>> b87c2eea
     ALOGV("%s Setting DS1 License, key:0x%x dmid %d",__func__, i_key,i_dmid);
     dolby_license.dmid = i_dmid;
     dolby_license.license_key = i_key;

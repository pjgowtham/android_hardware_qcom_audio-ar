--- conflicted
+++ resolved
@@ -645,14 +645,10 @@
    audio_extn_ddp_set_parameters(adev, parms);
    audio_extn_ds2_set_parameters(adev, parms);
    audio_extn_customstereo_set_parameters(adev, parms);
-<<<<<<< HEAD
-   audio_extn_pm_set_parameters(parms);
-=======
    audio_extn_hpx_set_parameters(adev, parms);
    audio_extn_pm_set_parameters(parms);
    audio_extn_source_track_set_parameters(adev, parms);
    audio_extn_asphere_set_parameters(adev, parms);
->>>>>>> b87c2eea
 }
 
 void audio_extn_get_parameters(const struct audio_device *adev,

/*
 * Copyright (c) 2013-2014, The Linux Foundation. All rights reserved.
 * Not a Contribution.
 *
 * Copyright (C) 2013 The Android Open Source Project
 *
 * Licensed under the Apache License, Version 2.0 (the "License");
 * you may not use this file except in compliance with the License.
 * You may obtain a copy of the License at
 *
 *      http://www.apache.org/licenses/LICENSE-2.0
 *
 * Unless required by applicable law or agreed to in writing, software
 * distributed under the License is distributed on an "AS IS" BASIS,
 * WITHOUT WARRANTIES OR CONDITIONS OF ANY KIND, either express or implied.
 * See the License for the specific language governing permissions and
 * limitations under the License.
 *
 * This file was modified by DTS, Inc. The portions of the
 * code modified by DTS, Inc are copyrighted and
 * licensed separately, as follows:
 *
 * (C) 2014 DTS, Inc.
 *
 * Licensed under the Apache License, Version 2.0 (the "License");
 * you may not use this file except in compliance with the License.
 * You may obtain a copy of the License at
 *
 * http://www.apache.org/licenses/LICENSE-2.0
 *
 * Unless required by applicable law or agreed to in writing, software
 * distributed under the License is distributed on an "AS IS" BASIS,
 * WITHOUT WARRANTIES OR CONDITIONS OF ANY KIND, either express or implied.
 * See the License for the specific language governing permissions and
 * limitations under the License.
 */

#ifndef AUDIO_EXTN_H
#define AUDIO_EXTN_H

#include <cutils/str_parms.h>

#ifndef PCM_OFFLOAD_ENABLED
#define AUDIO_FORMAT_PCM_OFFLOAD 0x17000000UL
#define AUDIO_FORMAT_PCM_16_BIT_OFFLOAD (AUDIO_FORMAT_PCM_OFFLOAD | AUDIO_FORMAT_PCM_SUB_16_BIT)
#define AUDIO_FORMAT_PCM_24_BIT_OFFLOAD (AUDIO_FORMAT_PCM_OFFLOAD | AUDIO_FORMAT_PCM_SUB_8_24_BIT)
#define AUDIO_OFFLOAD_CODEC_FORMAT  "music_offload_codec_format"
#define audio_is_offload_pcm(format) (0)
#endif

#ifndef AFE_PROXY_ENABLED
#define AUDIO_DEVICE_OUT_PROXY 0x40000
#endif

#ifndef COMPRESS_VOIP_ENABLED
#define AUDIO_OUTPUT_FLAG_VOIP_RX 0x4000
#endif

#ifndef INCALL_MUSIC_ENABLED
#define AUDIO_OUTPUT_FLAG_INCALL_MUSIC 0x8000
#endif

#ifndef FM_ENABLED
#define AUDIO_DEVICE_OUT_FM 0x80000
#define AUDIO_DEVICE_OUT_FM_TX 0x100000
#define AUDIO_SOURCE_FM_RX 9
#define AUDIO_SOURCE_FM_RX_A2DP 10
#define AUDIO_DEVICE_IN_FM_RX (AUDIO_DEVICE_BIT_IN | 0x8000)
#define AUDIO_DEVICE_IN_FM_RX_A2DP (AUDIO_DEVICE_BIT_IN | 0x10000)
#endif

#ifndef QTI_FLAC_DECODER
#define AUDIO_FORMAT_FLAC 0x19000000UL
#define AUDIO_OFFLOAD_CODEC_FLAC_MIN_BLK_SIZE "music_offload_flac_min_blk_size"
#define AUDIO_OFFLOAD_CODEC_FLAC_MAX_BLK_SIZE "music_offload_flac_max_blk_size"
#define AUDIO_OFFLOAD_CODEC_FLAC_MIN_FRAME_SIZE "music_offload_flac_min_frame_size"
#define AUDIO_OFFLOAD_CODEC_FLAC_MAX_FRAME_SIZE "music_offload_flac_max_frame_size"
#define PCM_OUTPUT_BIT_WIDTH (CODEC_BACKEND_DEFAULT_BIT_WIDTH)
#else
#define PCM_OUTPUT_BIT_WIDTH (config->offload_info.bit_width)
#endif

#define MAX_LENGTH_MIXER_CONTROL_IN_INT                  (128)

void audio_extn_set_parameters(struct audio_device *adev,
                               struct str_parms *parms);

void audio_extn_get_parameters(const struct audio_device *adev,
                               struct str_parms *query,
                               struct str_parms *reply);

#ifndef ANC_HEADSET_ENABLED
#define audio_extn_get_anc_enabled()                     (0)
#define audio_extn_should_use_fb_anc()                   (0)
#define audio_extn_should_use_handset_anc(in_channels)   (0)
#else
bool audio_extn_get_anc_enabled(void);
bool audio_extn_should_use_fb_anc(void);
bool audio_extn_should_use_handset_anc(int in_channels);
#endif

#ifndef FLUENCE_ENABLED
#define audio_extn_set_fluence_parameters(adev, parms) (0)
#define audio_extn_get_fluence_parameters(adev, query, reply) (0)
#else
void audio_extn_set_fluence_parameters(struct audio_device *adev,
                                           struct str_parms *parms);
int audio_extn_get_fluence_parameters(const struct audio_device *adev,
                  struct str_parms *query, struct str_parms *reply);
#endif

#ifndef AFE_PROXY_ENABLED
#define audio_extn_set_afe_proxy_channel_mixer(adev,channel_count)     (0)
#define audio_extn_read_afe_proxy_channel_masks(out)                   (0)
#define audio_extn_get_afe_proxy_channel_count()                       (0)
#else
int32_t audio_extn_set_afe_proxy_channel_mixer(struct audio_device *adev,
                                                    int channel_count);
int32_t audio_extn_read_afe_proxy_channel_masks(struct stream_out *out);
int32_t audio_extn_get_afe_proxy_channel_count();

#endif

#ifndef USB_HEADSET_ENABLED
#define audio_extn_usb_init(adev)                        (0)
#define audio_extn_usb_deinit()                          (0)
#define audio_extn_usb_start_playback(adev)              (0)
#define audio_extn_usb_stop_playback()                   (0)
#define audio_extn_usb_start_capture(adev)               (0)
#define audio_extn_usb_stop_capture()                    (0)
#define audio_extn_usb_set_proxy_sound_card(sndcard_idx) (0)
#define audio_extn_usb_is_proxy_inuse()                  (0)
#else
void initPlaybackVolume();
void audio_extn_usb_init(void *adev);
void audio_extn_usb_deinit();
void audio_extn_usb_start_playback(void *adev);
void audio_extn_usb_stop_playback();
void audio_extn_usb_start_capture(void *adev);
void audio_extn_usb_stop_capture();
void audio_extn_usb_set_proxy_sound_card(uint32_t sndcard_idx);
bool audio_extn_usb_is_proxy_inuse();
#endif

#ifndef SSR_ENABLED
#define audio_extn_ssr_init(in)                       (0)
#define audio_extn_ssr_deinit()                       (0)
#define audio_extn_ssr_update_enabled()               (0)
#define audio_extn_ssr_get_enabled()                  (0)
#define audio_extn_ssr_read(stream, buffer, bytes)    (0)
#else
int32_t audio_extn_ssr_init(struct stream_in *in);
int32_t audio_extn_ssr_deinit();
void audio_extn_ssr_update_enabled();
bool audio_extn_ssr_get_enabled();
int32_t audio_extn_ssr_read(struct audio_stream_in *stream,
                       void *buffer, size_t bytes);
#endif

#ifndef HW_VARIANTS_ENABLED
#define hw_info_init(snd_card_name)                  (0)
#define hw_info_deinit(hw_info)                      (0)
#define hw_info_append_hw_type(hw_info,\
        snd_device, device_name)                     (0)
#else
void *hw_info_init(const char *snd_card_name);
void hw_info_deinit(void *hw_info);
void hw_info_append_hw_type(void *hw_info, snd_device_t snd_device,
                             char *device_name);
#endif

#ifndef AUDIO_LISTEN_ENABLED
#define audio_extn_listen_init(adev, snd_card)                  (0)
#define audio_extn_listen_deinit(adev)                          (0)
#define audio_extn_listen_update_device_status(snd_dev, event)  (0)
#define audio_extn_listen_update_stream_status(uc_info, event)  (0)
#define audio_extn_listen_set_parameters(adev, parms)           (0)
#else
enum listen_event_type {
    LISTEN_EVENT_SND_DEVICE_FREE,
    LISTEN_EVENT_SND_DEVICE_BUSY,
    LISTEN_EVENT_STREAM_FREE,
    LISTEN_EVENT_STREAM_BUSY
};
typedef enum listen_event_type listen_event_type_t;

int audio_extn_listen_init(struct audio_device *adev, unsigned int snd_card);
void audio_extn_listen_deinit(struct audio_device *adev);
void audio_extn_listen_update_device_status(snd_device_t snd_device,
                                     listen_event_type_t event);
void audio_extn_listen_update_stream_status(struct audio_usecase *uc_info,
                                     listen_event_type_t event);
void audio_extn_listen_set_parameters(struct audio_device *adev,
                                      struct str_parms *parms);
#endif /* AUDIO_LISTEN_ENABLED */

#ifndef SOUND_TRIGGER_ENABLED
#define audio_extn_sound_trigger_init(adev)                            (0)
#define audio_extn_sound_trigger_deinit(adev)                          (0)
#define audio_extn_sound_trigger_update_device_status(snd_dev, event)  (0)
#define audio_extn_sound_trigger_update_stream_status(uc_info, event)  (0)
#define audio_extn_sound_trigger_set_parameters(adev, parms)           (0)
#define audio_extn_sound_trigger_check_and_get_session(in)             (0)
#define audio_extn_sound_trigger_stop_lab(in)                          (0)
#else

enum st_event_type {
    ST_EVENT_SND_DEVICE_FREE,
    ST_EVENT_SND_DEVICE_BUSY,
    ST_EVENT_STREAM_FREE,
    ST_EVENT_STREAM_BUSY
};
typedef enum st_event_type st_event_type_t;

int audio_extn_sound_trigger_init(struct audio_device *adev);
void audio_extn_sound_trigger_deinit(struct audio_device *adev);
void audio_extn_sound_trigger_update_device_status(snd_device_t snd_device,
                                     st_event_type_t event);
void audio_extn_sound_trigger_update_stream_status(struct audio_usecase *uc_info,
                                     st_event_type_t event);
void audio_extn_sound_trigger_set_parameters(struct audio_device *adev,
                                             struct str_parms *parms);
void audio_extn_sound_trigger_check_and_get_session(struct stream_in *in);
void audio_extn_sound_trigger_stop_lab(struct stream_in *in);
#endif

#ifndef AUXPCM_BT_ENABLED
#define audio_extn_read_xml(adev, mixer_card, MIXER_XML_PATH, \
                            MIXER_XML_PATH_AUXPCM)               (-ENOSYS)
#else
int32_t audio_extn_read_xml(struct audio_device *adev, uint32_t mixer_card,
                            const char* mixer_xml_path,
                            const char* mixer_xml_path_auxpcm);
#endif /* AUXPCM_BT_ENABLED */
#ifndef SPKR_PROT_ENABLED
#define audio_extn_spkr_prot_init(adev)       (0)
#define audio_extn_spkr_prot_start_processing(snd_device)    (-EINVAL)
#define audio_extn_spkr_prot_calib_cancel(adev) (0)
#define audio_extn_spkr_prot_stop_processing(snd_device)     (0)
#define audio_extn_spkr_prot_is_enabled() (false)
#define audio_extn_spkr_prot_get_acdb_id(snd_device)         (-EINVAL)
#define audio_extn_get_spkr_prot_snd_device(snd_device) (snd_device)
#else
void audio_extn_spkr_prot_init(void *adev);
int audio_extn_spkr_prot_start_processing(snd_device_t snd_device);
void audio_extn_spkr_prot_stop_processing(snd_device_t snd_device);
bool audio_extn_spkr_prot_is_enabled();
int audio_extn_spkr_prot_get_acdb_id(snd_device_t snd_device);
int audio_extn_get_spkr_prot_snd_device(snd_device_t snd_device);
void audio_extn_spkr_prot_calib_cancel(void *adev);
#endif

#ifndef COMPRESS_CAPTURE_ENABLED
#define audio_extn_compr_cap_init(in)                     (0)
#define audio_extn_compr_cap_enabled()                    (0)
#define audio_extn_compr_cap_format_supported(format)     (0)
#define audio_extn_compr_cap_usecase_supported(usecase)   (0)
#define audio_extn_compr_cap_get_buffer_size(format)      (0)
#define audio_extn_compr_cap_read(in, buffer, bytes)      (0)
#define audio_extn_compr_cap_deinit()                     (0)
#else
void audio_extn_compr_cap_init(struct stream_in *in);
bool audio_extn_compr_cap_enabled();
bool audio_extn_compr_cap_format_supported(audio_format_t format);
bool audio_extn_compr_cap_usecase_supported(audio_usecase_t usecase);
size_t audio_extn_compr_cap_get_buffer_size(audio_format_t format);
size_t audio_extn_compr_cap_read(struct stream_in *in,
                                        void *buffer, size_t bytes);
void audio_extn_compr_cap_deinit();
#endif

#ifndef DTS_EAGLE
#define audio_extn_dts_eagle_set_parameters(adev, parms)     (0)
#define audio_extn_dts_eagle_get_parameters(adev, query, reply) (0)
#define audio_extn_dts_eagle_fade(adev, fade_in) (0)
#define audio_extn_dts_create_state_notifier_node(stream_out) (0)
#define audio_extn_dts_notify_playback_state(stream_out, has_video, sample_rate, \
                                    channels, is_playing) (0)
#define audio_extn_dts_remove_state_notifier_node(stream_out) (0)
#define audio_extn_check_and_set_dts_hpx_state(adev)       (0)
#else
void audio_extn_dts_eagle_set_parameters(struct audio_device *adev,
                                         struct str_parms *parms);
int audio_extn_dts_eagle_get_parameters(const struct audio_device *adev,
                  struct str_parms *query, struct str_parms *reply);
int audio_extn_dts_eagle_fade(const struct audio_device *adev, bool fade_in);
void audio_extn_dts_create_state_notifier_node(int stream_out);
void audio_extn_dts_notify_playback_state(int stream_out, int has_video, int sample_rate,
                                  int channels, int is_playing);
void audio_extn_dts_remove_state_notifier_node(int stream_out);
void audio_extn_check_and_set_dts_hpx_state(const struct audio_device *adev);
#endif

#if defined(DS1_DOLBY_DDP_ENABLED) || defined(DS1_DOLBY_DAP_ENABLED)
void audio_extn_dolby_set_dmid(struct audio_device *adev);
#else
#define audio_extn_dolby_set_dmid(adev)                 (0)
#endif


#if defined(DS1_DOLBY_DDP_ENABLED) || defined(DS1_DOLBY_DAP_ENABLED) || defined(DS2_DOLBY_DAP_ENABLED)
void audio_extn_dolby_set_license(struct audio_device *adev);
#else
#define audio_extn_dolby_set_license(adev)              (0)
#endif

#ifndef DS1_DOLBY_DAP_ENABLED
#define audio_extn_dolby_set_endpoint(adev)                 (0)
#else
void audio_extn_dolby_set_endpoint(struct audio_device *adev);
#endif

#if defined(DS1_DOLBY_DDP_ENABLED) || defined(DS2_DOLBY_DAP_ENABLED)
bool audio_extn_is_dolby_format(audio_format_t format);
int audio_extn_dolby_get_snd_codec_id(struct audio_device *adev,
                                      struct stream_out *out,
                                      audio_format_t format);
#else
#define audio_extn_is_dolby_format(format)              (0)
#define audio_extn_dolby_get_snd_codec_id(adev, out, format)       (0)
#endif

#ifndef DS1_DOLBY_DDP_ENABLED
#define audio_extn_ddp_set_parameters(adev, parms)      (0)
#define audio_extn_dolby_send_ddp_endp_params(adev)     (0)
#else
void audio_extn_ddp_set_parameters(struct audio_device *adev,
                                   struct str_parms *parms);
void audio_extn_dolby_send_ddp_endp_params(struct audio_device *adev);

#endif

#ifndef HDMI_PASSTHROUGH_ENABLED
#define audio_extn_dolby_update_passt_formats(adev, out)                   (0)
#define audio_extn_dolby_update_passt_stream_configuration(adev, out)      (0)
#define audio_extn_dolby_is_passt_convert_supported(adev, out)             (0)
#define audio_extn_dolby_is_passt_supported(adev, out)                     (0)
#define audio_extn_dolby_is_passthrough_stream(flags)                      (0)
#define audio_extn_dolby_set_hdmi_config(adev, out)                        (0)
#define audio_extn_dolby_get_passt_buffer_size(info)                       (0)
#define audio_extn_dolby_set_passt_volume(out, mute)                       (0)
#define audio_extn_dolby_set_passt_latency(out, latency)                   (0)
#else
int audio_extn_dolby_update_passt_formats(struct audio_device *adev,
                                          struct stream_out *out);
bool audio_extn_dolby_is_passt_convert_supported(struct audio_device *adev,
                                                 struct stream_out *out);
bool audio_extn_dolby_is_passt_supported(struct audio_device *adev,
                                         struct stream_out *out);
void audio_extn_dolby_update_passt_stream_configuration(struct audio_device *adev,
                                                 struct stream_out *out);
bool audio_extn_dolby_is_passthrough_stream(int flags);
int audio_extn_dolby_set_hdmi_config(struct audio_device *adev,
                                     struct stream_out *out);
int audio_extn_dolby_get_passt_buffer_size(audio_offload_info_t* info);
int audio_extn_dolby_set_passt_volume(struct stream_out *out, int mute);
int audio_extn_dolby_set_passt_latency(struct stream_out *out, int latency);
#endif

#ifndef HFP_ENABLED
#define audio_extn_hfp_is_active(adev)                  (0)
#define audio_extn_hfp_get_usecase()                    (-1)
#else
bool audio_extn_hfp_is_active(struct audio_device *adev);
audio_usecase_t audio_extn_hfp_get_usecase();
#endif

#ifndef DEV_ARBI_ENABLED
#define audio_extn_dev_arbi_init()                  (0)
#define audio_extn_dev_arbi_deinit()                (0)
#define audio_extn_dev_arbi_acquire(snd_device)     (0)
#define audio_extn_dev_arbi_release(snd_device)     (0)
#else
int audio_extn_dev_arbi_init();
int audio_extn_dev_arbi_deinit();
int audio_extn_dev_arbi_acquire(snd_device_t snd_device);
int audio_extn_dev_arbi_release(snd_device_t snd_device);
#endif

void audio_extn_utils_update_streams_output_cfg_list(void *platform,
                                  struct mixer *mixer,
                                  struct listnode *streams_output_cfg_list);
void audio_extn_utils_dump_streams_output_cfg_list(
                                  struct listnode *streams_output_cfg_list);
void audio_extn_utils_release_streams_output_cfg_list(
                                  struct listnode *streams_output_cfg_list);
void audio_extn_utils_update_stream_app_type_cfg(void *platform,
                                  struct listnode *streams_output_cfg_list,
                                  audio_devices_t devices,
                                  audio_output_flags_t flags,
                                  audio_format_t format,
                                  uint32_t sample_rate,
                                  uint32_t bit_width,
                                  struct stream_app_type_cfg *app_type_cfg);
int audio_extn_utils_send_app_type_cfg(struct audio_usecase *usecase);
void audio_extn_utils_send_audio_calibration(struct audio_device *adev,
                                             struct audio_usecase *usecase);
#ifdef DS2_DOLBY_DAP_ENABLED
#define LIB_DS2_DAP_HAL "vendor/lib/libhwdaphal.so"
#define SET_HW_INFO_FUNC "dap_hal_set_hw_info"
typedef enum {
    SND_CARD            = 0,
    HW_ENDPOINT         = 1,
    DMID                = 2,
    DEVICE_BE_ID_MAP    = 3,
    DAP_BYPASS          = 4,
} dap_hal_hw_info_t;
typedef int (*dap_hal_set_hw_info_t)(int32_t hw_info, void* data);
typedef struct {
     int (*device_id_to_be_id)[2];
     int len;
} dap_hal_device_be_id_map_t;

int audio_extn_dap_hal_init(int snd_card);
int audio_extn_dap_hal_deinit();
void audio_extn_dolby_ds2_set_endpoint(struct audio_device *adev);
int audio_extn_ds2_enable(struct audio_device *adev);
int audio_extn_dolby_set_dap_bypass(struct audio_device *adev, int state);
void audio_extn_ds2_set_parameters(struct audio_device *adev,
                                   struct str_parms *parms);

#else
#define audio_extn_dap_hal_init(snd_card)                             (0)
#define audio_extn_dap_hal_deinit()                                   (0)
#define audio_extn_dolby_ds2_set_endpoint(adev)                       (0)
#define audio_extn_ds2_enable(adev)                                   (0)
#define audio_extn_dolby_set_dap_bypass(adev, state)                  (0)
#define audio_extn_ds2_set_parameters(adev, parms);                   (0)
#endif
typedef enum {
    DAP_STATE_ON = 0,
    DAP_STATE_BYPASS,
} dap_state;
#ifndef AUDIO_FORMAT_E_AC3_JOC
#define AUDIO_FORMAT_E_AC3_JOC  0x19000000UL
#endif

int b64decode(char *inp, int ilen, uint8_t* outp);
int b64encode(uint8_t *inp, int ilen, char* outp);
<<<<<<< HEAD
=======

#ifndef KPI_OPTIMIZE_ENABLED
#define audio_extn_perf_lock_init() (0)
#define audio_extn_perf_lock_acquire() (0)
#define audio_extn_perf_lock_release() (0)
#else
int audio_extn_perf_lock_init(void);
void audio_extn_perf_lock_acquire(void);
void audio_extn_perf_lock_release(void);
#endif /* KPI_OPTIMIZE_ENABLED */
>>>>>>> ae9ad12d
#endif /* AUDIO_EXTN_H */<|MERGE_RESOLUTION|>--- conflicted
+++ resolved
@@ -437,8 +437,6 @@
 
 int b64decode(char *inp, int ilen, uint8_t* outp);
 int b64encode(uint8_t *inp, int ilen, char* outp);
-<<<<<<< HEAD
-=======
 
 #ifndef KPI_OPTIMIZE_ENABLED
 #define audio_extn_perf_lock_init() (0)
@@ -449,5 +447,4 @@
 void audio_extn_perf_lock_acquire(void);
 void audio_extn_perf_lock_release(void);
 #endif /* KPI_OPTIMIZE_ENABLED */
->>>>>>> ae9ad12d
 #endif /* AUDIO_EXTN_H */
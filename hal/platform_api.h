--- conflicted
+++ resolved
@@ -296,7 +296,6 @@
                                int *fd, uint32_t *size);
 int platform_get_ec_ref_loopback_snd_device(int channel_count);
 const char * platform_get_snd_card_name_for_acdb_loader(const char *snd_card_name);
-<<<<<<< HEAD
 
 bool platform_set_microphone_characteristic(void *platform,
                                             struct audio_microphone_characteristic_t mic);
@@ -309,7 +308,6 @@
                                     audio_usecase_t usecase,
                                     struct audio_microphone_characteristic_t *mic_array,
                                     size_t *mic_count);
-=======
+
 int platform_get_license_by_product(void *platform, const char* product_name, int *product_id, char* product_license);
->>>>>>> e1f65e84
 #endif // AUDIO_PLATFORM_API_H
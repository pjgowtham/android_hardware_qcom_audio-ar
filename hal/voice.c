--- conflicted
+++ resolved
@@ -222,14 +222,11 @@
 {
     bool in_call_rec = false;
 
-<<<<<<< HEAD
-=======
     if (!in) {
        ALOGE("%s: input stream is NULL", __func__);
        return in_call_rec;
     }
 
->>>>>>> ae9ad12d
     if(in->source == AUDIO_SOURCE_VOICE_DOWNLINK ||
        in->source == AUDIO_SOURCE_VOICE_UPLINK ||
        in->source == AUDIO_SOURCE_VOICE_CALL) {

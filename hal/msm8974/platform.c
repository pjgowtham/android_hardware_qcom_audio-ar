--- conflicted
+++ resolved
@@ -1236,11 +1236,7 @@
     }
 
     send_codec_cal(acdb_loader_get_calibration, plat_data, fd);
-<<<<<<< HEAD
-    close(fd);
-=======
     plat_data->hw_dep_fd = fd;
->>>>>>> 603ae9b0
 }
 
 static int platform_acdb_init(void *platform)

/*
 * Copyright (c) 2013-2015, The Linux Foundation. All rights reserved.
 * Not a Contribution.
 *
 * Copyright (C) 2013 The Android Open Source Project
 *
 * Licensed under the Apache License, Version 2.0 (the "License");
 * you may not use this file except in compliance with the License.
 * You may obtain a copy of the License at
 *
 *      http://www.apache.org/licenses/LICENSE-2.0
 *
 * Unless required by applicable law or agreed to in writing, software
 * distributed under the License is distributed on an "AS IS" BASIS,
 * WITHOUT WARRANTIES OR CONDITIONS OF ANY KIND, either express or implied.
 * See the License for the specific language governing permissions and
 * limitations under the License.
 */

#define LOG_TAG "msm8974_platform"
/*#define LOG_NDEBUG 0*/
#define LOG_NDDEBUG 0
/*#define VERY_VERY_VERBOSE_LOGGING*/
#ifdef VERY_VERY_VERBOSE_LOGGING
#define ALOGVV ALOGV
#else
#define ALOGVV(a...) do { } while(0)
#endif

#include <stdlib.h>
#include <dlfcn.h>
#include <fcntl.h>
#include <sys/ioctl.h>
#include <cutils/log.h>
#include <cutils/properties.h>
#include <cutils/str_parms.h>
#include <audio_hw.h>
#include <platform_api.h>
#include "platform.h"
#include "audio_extn.h"
#include "voice_extn.h"
#include "edid.h"
#include "sound/compress_params.h"
#include "sound/msmcal-hwdep.h"

#define SOUND_TRIGGER_DEVICE_HANDSET_MONO_LOW_POWER_ACDB_ID (100)
#define MIXER_XML_DEFAULT_PATH "/system/etc/mixer_paths.xml"
#define MIXER_XML_PATH_AUXPCM "/system/etc/mixer_paths_auxpcm.xml"
#define MIXER_XML_PATH_I2S "/system/etc/mixer_paths_i2s.xml"
#define MIXER_XML_BASE_STRING "/system/etc/mixer_paths"
#define MIXER_FILE_DELIMITER "_"
#define MIXER_FILE_EXT ".xml"


#define PLATFORM_INFO_XML_PATH      "/system/etc/audio_platform_info.xml"
#define PLATFORM_INFO_XML_PATH_I2S  "/system/etc/audio_platform_info_i2s.xml"

#define LIB_ACDB_LOADER "libacdbloader.so"
#define AUDIO_DATA_BLOCK_MIXER_CTL "HDMI EDID"
#define CVD_VERSION_MIXER_CTL "CVD Version"

#define MAX_COMPRESS_OFFLOAD_FRAGMENT_SIZE (256 * 1024)
#define MIN_COMPRESS_OFFLOAD_FRAGMENT_SIZE (2 * 1024)
#define COMPRESS_OFFLOAD_FRAGMENT_SIZE_FOR_AV_STREAMING (2 * 1024)
#define COMPRESS_OFFLOAD_FRAGMENT_SIZE (32 * 1024)

/* Used in calculating fragment size for pcm offload */
#define PCM_OFFLOAD_BUFFER_DURATION 40 /* 40 millisecs */

/* MAX PCM fragment size cannot be increased  further due
 * to flinger's cblk size of 1mb,and it has to be a multiple of
 * 24 - lcm of channels supported by DSP
 */
#define MAX_PCM_OFFLOAD_FRAGMENT_SIZE (240 * 1024)
#define MIN_PCM_OFFLOAD_FRAGMENT_SIZE 512

/*
 * Offload buffer size for compress passthrough
 */
#define MIN_COMPRESS_PASSTHROUGH_FRAGMENT_SIZE (2 * 1024)
#define MAX_COMPRESS_PASSTHROUGH_FRAGMENT_SIZE (8 * 1024)

#define DIV_ROUND_UP(x, y) (((x) + (y) - 1)/(y))
#define ALIGN(x, y) ((y) * DIV_ROUND_UP((x), (y)))
/*
 * This file will have a maximum of 38 bytes:
 *
 * 4 bytes: number of audio blocks
 * 4 bytes: total length of Short Audio Descriptor (SAD) blocks
 * Maximum 10 * 3 bytes: SAD blocks
 */
#define MAX_SAD_BLOCKS      10
#define SAD_BLOCK_SIZE      3

#define MAX_CVD_VERSION_STRING_SIZE    100

/* EDID format ID for LPCM audio */
#define EDID_FORMAT_LPCM    1

/* fallback app type if the default app type from acdb loader fails */
#define DEFAULT_APP_TYPE  0x11130

/* Retry for delay in FW loading*/
#define RETRY_NUMBER 10
#define RETRY_US 500000
#define MAX_SND_CARD 8

#define SAMPLE_RATE_8KHZ  8000
#define SAMPLE_RATE_16KHZ 16000

#define MAX_SET_CAL_BYTE_SIZE 65536

#define AUDIO_PARAMETER_KEY_FLUENCE_TYPE  "fluence"
#define AUDIO_PARAMETER_KEY_SLOWTALK      "st_enable"
#define AUDIO_PARAMETER_KEY_HD_VOICE      "hd_voice"
#define AUDIO_PARAMETER_KEY_VOLUME_BOOST  "volume_boost"
#define AUDIO_PARAMETER_KEY_AUD_CALDATA   "cal_data"
#define AUDIO_PARAMETER_KEY_AUD_CALRESULT "cal_result"


/* Query external audio device connection status */
#define AUDIO_PARAMETER_KEY_EXT_AUDIO_DEVICE "ext_audio_device"

#define EVENT_EXTERNAL_SPK_1 "qc_ext_spk_1"
#define EVENT_EXTERNAL_SPK_2 "qc_ext_spk_2"
#define EVENT_EXTERNAL_MIC   "qc_ext_mic"
#define MAX_CAL_NAME 20

char cal_name_info[WCD9XXX_MAX_CAL][MAX_CAL_NAME] = {
        [WCD9XXX_ANC_CAL] = "anc_cal",
        [WCD9XXX_MBHC_CAL] = "mbhc_cal",
};

enum {
	VOICE_FEATURE_SET_DEFAULT,
	VOICE_FEATURE_SET_VOLUME_BOOST
};

struct audio_block_header
{
    int reserved;
    int length;
};

typedef struct acdb_audio_cal_cfg {
    uint32_t             persist;
    uint32_t             snd_dev_id;
    audio_devices_t      dev_id;
    int32_t              acdb_dev_id;
    uint32_t             app_type;
    uint32_t             topo_id;
    uint32_t             sampling_rate;
    uint32_t             cal_type;
    uint32_t             module_id;
    uint32_t             param_id;
} acdb_audio_cal_cfg_t;

/* Audio calibration related functions */
typedef void (*acdb_deallocate_t)();
typedef int  (*acdb_init_t)(const char *, char *, int);
typedef void (*acdb_send_audio_cal_t)(int, int, int , int);
typedef void (*acdb_send_voice_cal_t)(int, int);
typedef int (*acdb_reload_vocvoltable_t)(int);
typedef int  (*acdb_get_default_app_type_t)(void);
typedef int (*acdb_loader_get_calibration_t)(char *attr, int size, void *data);
acdb_loader_get_calibration_t acdb_loader_get_calibration;
typedef int (*acdb_set_audio_cal_t) (void *, void *, uint32_t);
typedef int (*acdb_get_audio_cal_t) (void *, void *, uint32_t*);

typedef struct codec_backend_cfg {
    uint32_t sample_rate;
    uint32_t bit_width;
    char     *bitwidth_mixer_ctl;
    char     *samplerate_mixer_ctl;
} codec_backend_cfg_t;

typedef struct {
    bool platform_na_prop_enabled;
    bool ui_na_prop_enabled;
} native_audio_prop;

static native_audio_prop na_props = {0, 0};

struct platform_data {
    struct audio_device *adev;
    bool fluence_in_spkr_mode;
    bool fluence_in_voice_call;
    bool fluence_in_voice_rec;
    bool fluence_in_audio_rec;
    bool external_spk_1;
    bool external_spk_2;
    bool external_mic;
    int  fluence_type;
    int  fluence_mode;
    char fluence_cap[PROPERTY_VALUE_MAX];
    bool slowtalk;
    bool hd_voice;
    bool ec_ref_enabled;
    bool is_i2s_ext_modem;
    bool is_acdb_initialized;
    /* Audio calibration related functions */
    void                       *acdb_handle;
    int                        voice_feature_set;
    acdb_init_t                acdb_init;
    acdb_deallocate_t          acdb_deallocate;
    acdb_send_audio_cal_t      acdb_send_audio_cal;
    acdb_set_audio_cal_t       acdb_set_audio_cal;
    acdb_get_audio_cal_t       acdb_get_audio_cal;
    acdb_send_voice_cal_t      acdb_send_voice_cal;
    acdb_reload_vocvoltable_t  acdb_reload_vocvoltable;
    acdb_get_default_app_type_t acdb_get_default_app_type;

    void *hw_info;
    struct csd_data *csd;
    void *edid_info;
    bool edid_valid;
    char ec_ref_mixer_path[64];
    codec_backend_cfg_t current_backend_cfg[MAX_CODEC_BACKENDS];
};

static int pcm_device_table[AUDIO_USECASE_MAX][2] = {
    [USECASE_AUDIO_PLAYBACK_DEEP_BUFFER] = {DEEP_BUFFER_PCM_DEVICE,
                                            DEEP_BUFFER_PCM_DEVICE},
    [USECASE_AUDIO_PLAYBACK_LOW_LATENCY] = {LOWLATENCY_PCM_DEVICE,
                                           LOWLATENCY_PCM_DEVICE},
    [USECASE_AUDIO_PLAYBACK_MULTI_CH] = {MULTIMEDIA2_PCM_DEVICE,
                                        MULTIMEDIA2_PCM_DEVICE},
    [USECASE_AUDIO_PLAYBACK_OFFLOAD] =
                     {PLAYBACK_OFFLOAD_DEVICE, PLAYBACK_OFFLOAD_DEVICE},
#ifdef MULTIPLE_OFFLOAD_ENABLED
    [USECASE_AUDIO_PLAYBACK_OFFLOAD2] =
                     {PLAYBACK_OFFLOAD_DEVICE2, PLAYBACK_OFFLOAD_DEVICE2},
    [USECASE_AUDIO_PLAYBACK_OFFLOAD3] =
                     {PLAYBACK_OFFLOAD_DEVICE3, PLAYBACK_OFFLOAD_DEVICE3},
    [USECASE_AUDIO_PLAYBACK_OFFLOAD4] =
                     {PLAYBACK_OFFLOAD_DEVICE4, PLAYBACK_OFFLOAD_DEVICE4},
    [USECASE_AUDIO_PLAYBACK_OFFLOAD5] =
                     {PLAYBACK_OFFLOAD_DEVICE5, PLAYBACK_OFFLOAD_DEVICE5},
    [USECASE_AUDIO_PLAYBACK_OFFLOAD6] =
                     {PLAYBACK_OFFLOAD_DEVICE6, PLAYBACK_OFFLOAD_DEVICE6},
    [USECASE_AUDIO_PLAYBACK_OFFLOAD7] =
                     {PLAYBACK_OFFLOAD_DEVICE7, PLAYBACK_OFFLOAD_DEVICE7},
    [USECASE_AUDIO_PLAYBACK_OFFLOAD8] =
                     {PLAYBACK_OFFLOAD_DEVICE8, PLAYBACK_OFFLOAD_DEVICE8},
    [USECASE_AUDIO_PLAYBACK_OFFLOAD9] =
                     {PLAYBACK_OFFLOAD_DEVICE9, PLAYBACK_OFFLOAD_DEVICE9},
#endif
    [USECASE_AUDIO_RECORD] = {AUDIO_RECORD_PCM_DEVICE, AUDIO_RECORD_PCM_DEVICE},
    [USECASE_AUDIO_RECORD_COMPRESS] = {COMPRESS_CAPTURE_DEVICE, COMPRESS_CAPTURE_DEVICE},
    [USECASE_AUDIO_RECORD_LOW_LATENCY] = {LOWLATENCY_PCM_DEVICE,
                                          LOWLATENCY_PCM_DEVICE},
    [USECASE_AUDIO_RECORD_FM_VIRTUAL] = {MULTIMEDIA2_PCM_DEVICE,
                                  MULTIMEDIA2_PCM_DEVICE},
    [USECASE_AUDIO_PLAYBACK_FM] = {FM_PLAYBACK_PCM_DEVICE, FM_CAPTURE_PCM_DEVICE},
    [USECASE_AUDIO_HFP_SCO] = {HFP_PCM_RX, HFP_SCO_RX},
    [USECASE_AUDIO_HFP_SCO_WB] = {HFP_PCM_RX, HFP_SCO_RX},
    [USECASE_VOICE_CALL] = {VOICE_CALL_PCM_DEVICE, VOICE_CALL_PCM_DEVICE},
    [USECASE_VOICE2_CALL] = {VOICE2_CALL_PCM_DEVICE, VOICE2_CALL_PCM_DEVICE},
    [USECASE_VOLTE_CALL] = {VOLTE_CALL_PCM_DEVICE, VOLTE_CALL_PCM_DEVICE},
    [USECASE_QCHAT_CALL] = {QCHAT_CALL_PCM_DEVICE, QCHAT_CALL_PCM_DEVICE},
    [USECASE_VOWLAN_CALL] = {VOWLAN_CALL_PCM_DEVICE, VOWLAN_CALL_PCM_DEVICE},
    [USECASE_VOICEMMODE1_CALL] = {VOICEMMODE1_CALL_PCM_DEVICE,
                                  VOICEMMODE1_CALL_PCM_DEVICE},
    [USECASE_VOICEMMODE2_CALL] = {VOICEMMODE2_CALL_PCM_DEVICE,
                                  VOICEMMODE2_CALL_PCM_DEVICE},
    [USECASE_COMPRESS_VOIP_CALL] = {COMPRESS_VOIP_CALL_PCM_DEVICE, COMPRESS_VOIP_CALL_PCM_DEVICE},
    [USECASE_INCALL_REC_UPLINK] = {AUDIO_RECORD_PCM_DEVICE,
                                   AUDIO_RECORD_PCM_DEVICE},
    [USECASE_INCALL_REC_DOWNLINK] = {AUDIO_RECORD_PCM_DEVICE,
                                     AUDIO_RECORD_PCM_DEVICE},
    [USECASE_INCALL_REC_UPLINK_AND_DOWNLINK] = {AUDIO_RECORD_PCM_DEVICE,
                                                AUDIO_RECORD_PCM_DEVICE},
    [USECASE_INCALL_REC_UPLINK_COMPRESS] = {COMPRESS_CAPTURE_DEVICE,
                                            COMPRESS_CAPTURE_DEVICE},
    [USECASE_INCALL_REC_DOWNLINK_COMPRESS] = {COMPRESS_CAPTURE_DEVICE,
                                              COMPRESS_CAPTURE_DEVICE},
    [USECASE_INCALL_REC_UPLINK_AND_DOWNLINK_COMPRESS] = {COMPRESS_CAPTURE_DEVICE,
                                                         COMPRESS_CAPTURE_DEVICE},
    [USECASE_INCALL_MUSIC_UPLINK] = {INCALL_MUSIC_UPLINK_PCM_DEVICE,
                                     INCALL_MUSIC_UPLINK_PCM_DEVICE},
    [USECASE_INCALL_MUSIC_UPLINK2] = {INCALL_MUSIC_UPLINK2_PCM_DEVICE,
                                      INCALL_MUSIC_UPLINK2_PCM_DEVICE},
    [USECASE_AUDIO_SPKR_CALIB_RX] = {SPKR_PROT_CALIB_RX_PCM_DEVICE, -1},
    [USECASE_AUDIO_SPKR_CALIB_TX] = {-1, SPKR_PROT_CALIB_TX_PCM_DEVICE},

    [USECASE_AUDIO_PLAYBACK_AFE_PROXY] = {AFE_PROXY_PLAYBACK_PCM_DEVICE,
                                          AFE_PROXY_RECORD_PCM_DEVICE},
    [USECASE_AUDIO_RECORD_AFE_PROXY] = {AFE_PROXY_PLAYBACK_PCM_DEVICE,
                                        AFE_PROXY_RECORD_PCM_DEVICE},

};

/* Array to store sound devices */
static const char * const device_table[SND_DEVICE_MAX] = {
    [SND_DEVICE_NONE] = "none",
    /* Playback sound devices */
    [SND_DEVICE_OUT_HANDSET] = "handset",
    [SND_DEVICE_OUT_SPEAKER] = "speaker",
    [SND_DEVICE_OUT_SPEAKER_EXTERNAL_1] = "speaker-ext-1",
    [SND_DEVICE_OUT_SPEAKER_EXTERNAL_2] = "speaker-ext-2",
    [SND_DEVICE_OUT_SPEAKER_REVERSE] = "speaker-reverse",
    [SND_DEVICE_OUT_HEADPHONES] = "headphones",
    [SND_DEVICE_OUT_HEADPHONES_44_1] = "headphones-44.1",
    [SND_DEVICE_OUT_SPEAKER_AND_HEADPHONES] = "speaker-and-headphones",
    [SND_DEVICE_OUT_SPEAKER_AND_HEADPHONES_EXTERNAL_1] = "speaker-and-headphones-ext-1",
    [SND_DEVICE_OUT_SPEAKER_AND_HEADPHONES_EXTERNAL_2] = "speaker-and-headphones-ext-2",
    [SND_DEVICE_OUT_VOICE_HANDSET] = "voice-handset",
    [SND_DEVICE_OUT_VOICE_SPEAKER] = "voice-speaker",
    [SND_DEVICE_OUT_VOICE_HEADPHONES] = "voice-headphones",
    [SND_DEVICE_OUT_HDMI] = "hdmi",
    [SND_DEVICE_OUT_SPEAKER_AND_HDMI] = "speaker-and-hdmi",
    [SND_DEVICE_OUT_BT_SCO] = "bt-sco-headset",
    [SND_DEVICE_OUT_BT_SCO_WB] = "bt-sco-headset-wb",
    [SND_DEVICE_OUT_VOICE_TTY_FULL_HEADPHONES] = "voice-tty-full-headphones",
    [SND_DEVICE_OUT_VOICE_TTY_VCO_HEADPHONES] = "voice-tty-vco-headphones",
    [SND_DEVICE_OUT_VOICE_TTY_HCO_HANDSET] = "voice-tty-hco-handset",
    [SND_DEVICE_OUT_VOICE_TX] = "voice-tx",
    [SND_DEVICE_OUT_AFE_PROXY] = "afe-proxy",
    [SND_DEVICE_OUT_USB_HEADSET] = "usb-headphones",
    [SND_DEVICE_OUT_SPEAKER_AND_USB_HEADSET] = "speaker-and-usb-headphones",
    [SND_DEVICE_OUT_TRANSMISSION_FM] = "transmission-fm",
    [SND_DEVICE_OUT_ANC_HEADSET] = "anc-headphones",
    [SND_DEVICE_OUT_ANC_FB_HEADSET] = "anc-fb-headphones",
    [SND_DEVICE_OUT_VOICE_ANC_HEADSET] = "voice-anc-headphones",
    [SND_DEVICE_OUT_VOICE_ANC_FB_HEADSET] = "voice-anc-fb-headphones",
    [SND_DEVICE_OUT_SPEAKER_AND_ANC_HEADSET] = "speaker-and-anc-headphones",
    [SND_DEVICE_OUT_ANC_HANDSET] = "anc-handset",
    [SND_DEVICE_OUT_SPEAKER_PROTECTED] = "speaker-protected",
    [SND_DEVICE_OUT_VOICE_SPEAKER_PROTECTED] = "voice-speaker-protected",

    /* Capture sound devices */
    [SND_DEVICE_IN_HANDSET_MIC] = "handset-mic",
    [SND_DEVICE_IN_HANDSET_MIC_EXTERNAL] = "handset-mic-ext",
    [SND_DEVICE_IN_HANDSET_MIC_AEC] = "handset-mic",
    [SND_DEVICE_IN_HANDSET_MIC_NS] = "handset-mic",
    [SND_DEVICE_IN_HANDSET_MIC_AEC_NS] = "handset-mic",
    [SND_DEVICE_IN_HANDSET_DMIC] = "dmic-endfire",
    [SND_DEVICE_IN_HANDSET_DMIC_AEC] = "dmic-endfire",
    [SND_DEVICE_IN_HANDSET_DMIC_NS] = "dmic-endfire",
    [SND_DEVICE_IN_HANDSET_DMIC_AEC_NS] = "dmic-endfire",
    [SND_DEVICE_IN_SPEAKER_MIC] = "speaker-mic",
    [SND_DEVICE_IN_SPEAKER_MIC_AEC] = "speaker-mic",
    [SND_DEVICE_IN_SPEAKER_MIC_NS] = "speaker-mic",
    [SND_DEVICE_IN_SPEAKER_MIC_AEC_NS] = "speaker-mic",
    [SND_DEVICE_IN_SPEAKER_DMIC] = "speaker-dmic-endfire",
    [SND_DEVICE_IN_SPEAKER_DMIC_AEC] = "speaker-dmic-endfire",
    [SND_DEVICE_IN_SPEAKER_DMIC_NS] = "speaker-dmic-endfire",
    [SND_DEVICE_IN_SPEAKER_DMIC_AEC_NS] = "speaker-dmic-endfire",
    [SND_DEVICE_IN_HEADSET_MIC] = "headset-mic",
    [SND_DEVICE_IN_HEADSET_MIC_FLUENCE] = "headset-mic",
    [SND_DEVICE_IN_VOICE_SPEAKER_MIC] = "voice-speaker-mic",
    [SND_DEVICE_IN_VOICE_HEADSET_MIC] = "voice-headset-mic",
    [SND_DEVICE_IN_HDMI_MIC] = "hdmi-mic",
    [SND_DEVICE_IN_BT_SCO_MIC] = "bt-sco-mic",
    [SND_DEVICE_IN_BT_SCO_MIC_NREC] = "bt-sco-mic",
    [SND_DEVICE_IN_BT_SCO_MIC_WB] = "bt-sco-mic-wb",
    [SND_DEVICE_IN_BT_SCO_MIC_WB_NREC] = "bt-sco-mic-wb",
    [SND_DEVICE_IN_CAMCORDER_MIC] = "camcorder-mic",
    [SND_DEVICE_IN_VOICE_DMIC] = "voice-dmic-ef",
    [SND_DEVICE_IN_VOICE_SPEAKER_DMIC] = "voice-speaker-dmic-ef",
    [SND_DEVICE_IN_VOICE_SPEAKER_QMIC] = "voice-speaker-qmic",
    [SND_DEVICE_IN_VOICE_TTY_FULL_HEADSET_MIC] = "voice-tty-full-headset-mic",
    [SND_DEVICE_IN_VOICE_TTY_VCO_HANDSET_MIC] = "voice-tty-vco-handset-mic",
    [SND_DEVICE_IN_VOICE_TTY_HCO_HEADSET_MIC] = "voice-tty-hco-headset-mic",
    [SND_DEVICE_IN_VOICE_RX] = "voice-rx",

    [SND_DEVICE_IN_VOICE_REC_MIC] = "voice-rec-mic",
    [SND_DEVICE_IN_VOICE_REC_MIC_NS] = "voice-rec-mic",
    [SND_DEVICE_IN_VOICE_REC_DMIC_STEREO] = "voice-rec-dmic-ef",
    [SND_DEVICE_IN_VOICE_REC_DMIC_FLUENCE] = "voice-rec-dmic-ef-fluence",
    [SND_DEVICE_IN_USB_HEADSET_MIC] = "usb-headset-mic",
    [SND_DEVICE_IN_CAPTURE_FM] = "capture-fm",
    [SND_DEVICE_IN_AANC_HANDSET_MIC] = "aanc-handset-mic",
    [SND_DEVICE_IN_QUAD_MIC] = "quad-mic",
    [SND_DEVICE_IN_HANDSET_STEREO_DMIC] = "handset-stereo-dmic-ef",
    [SND_DEVICE_IN_SPEAKER_STEREO_DMIC] = "speaker-stereo-dmic-ef",
    [SND_DEVICE_IN_CAPTURE_VI_FEEDBACK] = "vi-feedback",
    [SND_DEVICE_IN_VOICE_SPEAKER_DMIC_BROADSIDE] = "voice-speaker-dmic-broadside",
    [SND_DEVICE_IN_SPEAKER_DMIC_BROADSIDE] = "speaker-dmic-broadside",
    [SND_DEVICE_IN_SPEAKER_DMIC_AEC_BROADSIDE] = "speaker-dmic-broadside",
    [SND_DEVICE_IN_SPEAKER_DMIC_NS_BROADSIDE] = "speaker-dmic-broadside",
    [SND_DEVICE_IN_SPEAKER_DMIC_AEC_NS_BROADSIDE] = "speaker-dmic-broadside",
    [SND_DEVICE_IN_HANDSET_QMIC] = "quad-mic",
    [SND_DEVICE_IN_SPEAKER_QMIC_AEC] = "quad-mic",
    [SND_DEVICE_IN_SPEAKER_QMIC_NS] = "quad-mic",
    [SND_DEVICE_IN_SPEAKER_QMIC_AEC_NS] = "quad-mic",
};

// Platform specific backend bit width table
static int backend_bit_width_table[SND_DEVICE_MAX] = {0};

/* ACDB IDs (audio DSP path configuration IDs) for each sound device */
static int acdb_device_table[SND_DEVICE_MAX] = {
    [SND_DEVICE_NONE] = -1,
    [SND_DEVICE_OUT_HANDSET] = 7,
    [SND_DEVICE_OUT_SPEAKER] = 14,
    [SND_DEVICE_OUT_SPEAKER_EXTERNAL_1] = 130,
    [SND_DEVICE_OUT_SPEAKER_EXTERNAL_2] = 130,
    [SND_DEVICE_OUT_SPEAKER_REVERSE] = 14,
    [SND_DEVICE_OUT_HEADPHONES] = 10,
    [SND_DEVICE_OUT_HEADPHONES_44_1] = 10,
    [SND_DEVICE_OUT_SPEAKER_AND_HEADPHONES] = 10,
    [SND_DEVICE_OUT_SPEAKER_AND_HEADPHONES_EXTERNAL_1] = 130,
    [SND_DEVICE_OUT_SPEAKER_AND_HEADPHONES_EXTERNAL_2] = 130,
    [SND_DEVICE_OUT_VOICE_HANDSET] = 7,
    [SND_DEVICE_OUT_VOICE_SPEAKER] = 14,
    [SND_DEVICE_OUT_VOICE_HEADPHONES] = 10,
    [SND_DEVICE_OUT_HDMI] = 18,
    [SND_DEVICE_OUT_SPEAKER_AND_HDMI] = 14,
    [SND_DEVICE_OUT_BT_SCO] = 22,
    [SND_DEVICE_OUT_BT_SCO_WB] = 39,
    [SND_DEVICE_OUT_VOICE_TTY_FULL_HEADPHONES] = 17,
    [SND_DEVICE_OUT_VOICE_TTY_VCO_HEADPHONES] = 17,
    [SND_DEVICE_OUT_VOICE_TTY_HCO_HANDSET] = 37,
    [SND_DEVICE_OUT_VOICE_TX] = 45,
    [SND_DEVICE_OUT_AFE_PROXY] = 0,
    [SND_DEVICE_OUT_USB_HEADSET] = 45,
    [SND_DEVICE_OUT_SPEAKER_AND_USB_HEADSET] = 14,
    [SND_DEVICE_OUT_TRANSMISSION_FM] = 0,
    [SND_DEVICE_OUT_ANC_HEADSET] = 26,
    [SND_DEVICE_OUT_ANC_FB_HEADSET] = 27,
    [SND_DEVICE_OUT_VOICE_ANC_HEADSET] = 26,
    [SND_DEVICE_OUT_VOICE_ANC_FB_HEADSET] = 27,
    [SND_DEVICE_OUT_SPEAKER_AND_ANC_HEADSET] = 26,
    [SND_DEVICE_OUT_ANC_HANDSET] = 103,
    [SND_DEVICE_OUT_SPEAKER_PROTECTED] = 124,
    [SND_DEVICE_OUT_VOICE_SPEAKER_PROTECTED] = 101,

    [SND_DEVICE_IN_HANDSET_MIC] = 4,
    [SND_DEVICE_IN_HANDSET_MIC_EXTERNAL] = 4,
    [SND_DEVICE_IN_HANDSET_MIC_AEC] = 106,
    [SND_DEVICE_IN_HANDSET_MIC_NS] = 107,
    [SND_DEVICE_IN_HANDSET_MIC_AEC_NS] = 108,
    [SND_DEVICE_IN_HANDSET_DMIC] = 41,
    [SND_DEVICE_IN_HANDSET_DMIC_AEC] = 109,
    [SND_DEVICE_IN_HANDSET_DMIC_NS] = 110,
    [SND_DEVICE_IN_HANDSET_DMIC_AEC_NS] = 111,
    [SND_DEVICE_IN_SPEAKER_MIC] = 11,
    [SND_DEVICE_IN_SPEAKER_MIC_AEC] = 112,
    [SND_DEVICE_IN_SPEAKER_MIC_NS] = 113,
    [SND_DEVICE_IN_SPEAKER_MIC_AEC_NS] = 114,
    [SND_DEVICE_IN_SPEAKER_DMIC] = 43,
    [SND_DEVICE_IN_SPEAKER_DMIC_AEC] = 115,
    [SND_DEVICE_IN_SPEAKER_DMIC_NS] = 116,
    [SND_DEVICE_IN_SPEAKER_DMIC_AEC_NS] = 117,
    [SND_DEVICE_IN_HEADSET_MIC] = 8,
    [SND_DEVICE_IN_HEADSET_MIC_FLUENCE] = 47,
    [SND_DEVICE_IN_VOICE_SPEAKER_MIC] = 11,
    [SND_DEVICE_IN_VOICE_HEADSET_MIC] = 8,
    [SND_DEVICE_IN_HDMI_MIC] = 4,
    [SND_DEVICE_IN_BT_SCO_MIC] = 21,
    [SND_DEVICE_IN_BT_SCO_MIC_NREC] = 122,
    [SND_DEVICE_IN_BT_SCO_MIC_WB] = 38,
    [SND_DEVICE_IN_BT_SCO_MIC_WB_NREC] = 123,
    [SND_DEVICE_IN_CAMCORDER_MIC] = 4,
    [SND_DEVICE_IN_VOICE_DMIC] = 41,
    [SND_DEVICE_IN_VOICE_SPEAKER_DMIC] = 43,
    [SND_DEVICE_IN_VOICE_SPEAKER_QMIC] = 19,
    [SND_DEVICE_IN_VOICE_TTY_FULL_HEADSET_MIC] = 16,
    [SND_DEVICE_IN_VOICE_TTY_VCO_HANDSET_MIC] = 36,
    [SND_DEVICE_IN_VOICE_TTY_HCO_HEADSET_MIC] = 16,
    [SND_DEVICE_IN_VOICE_RX] = 44,

    [SND_DEVICE_IN_VOICE_REC_MIC] = 4,
    [SND_DEVICE_IN_VOICE_REC_MIC_NS] = 107,
    [SND_DEVICE_IN_VOICE_REC_DMIC_STEREO] = 34,
    [SND_DEVICE_IN_VOICE_REC_DMIC_FLUENCE] = 41,
    [SND_DEVICE_IN_USB_HEADSET_MIC] = 44,
    [SND_DEVICE_IN_CAPTURE_FM] = 0,
    [SND_DEVICE_IN_AANC_HANDSET_MIC] = 104,
    [SND_DEVICE_IN_QUAD_MIC] = 46,
    [SND_DEVICE_IN_HANDSET_STEREO_DMIC] = 34,
    [SND_DEVICE_IN_SPEAKER_STEREO_DMIC] = 35,
    [SND_DEVICE_IN_CAPTURE_VI_FEEDBACK] = 102,
    [SND_DEVICE_IN_VOICE_SPEAKER_DMIC_BROADSIDE] = 12,
    [SND_DEVICE_IN_SPEAKER_DMIC_BROADSIDE] = 12,
    [SND_DEVICE_IN_SPEAKER_DMIC_AEC_BROADSIDE] = 119,
    [SND_DEVICE_IN_SPEAKER_DMIC_NS_BROADSIDE] = 121,
    [SND_DEVICE_IN_SPEAKER_DMIC_AEC_NS_BROADSIDE] = 120,
    [SND_DEVICE_IN_HANDSET_QMIC] = 125,
    [SND_DEVICE_IN_SPEAKER_QMIC_AEC] = 126,
    [SND_DEVICE_IN_SPEAKER_QMIC_NS] = 127,
    [SND_DEVICE_IN_SPEAKER_QMIC_AEC_NS] = 129,
};

struct name_to_index {
    char name[100];
    unsigned int index;
};

#define TO_NAME_INDEX(X)   #X, X

/* Used to get index from parsed string */
static struct name_to_index snd_device_name_index[SND_DEVICE_MAX] = {
    {TO_NAME_INDEX(SND_DEVICE_OUT_HANDSET)},
    {TO_NAME_INDEX(SND_DEVICE_OUT_SPEAKER)},
    {TO_NAME_INDEX(SND_DEVICE_OUT_SPEAKER_EXTERNAL_1)},
    {TO_NAME_INDEX(SND_DEVICE_OUT_SPEAKER_EXTERNAL_2)},
    {TO_NAME_INDEX(SND_DEVICE_OUT_SPEAKER_REVERSE)},
    {TO_NAME_INDEX(SND_DEVICE_OUT_HEADPHONES)},
    {TO_NAME_INDEX(SND_DEVICE_OUT_HEADPHONES_44_1)},
    {TO_NAME_INDEX(SND_DEVICE_OUT_SPEAKER_AND_HEADPHONES)},
    {TO_NAME_INDEX(SND_DEVICE_OUT_SPEAKER_AND_HEADPHONES_EXTERNAL_1)},
    {TO_NAME_INDEX(SND_DEVICE_OUT_SPEAKER_AND_HEADPHONES_EXTERNAL_2)},
    {TO_NAME_INDEX(SND_DEVICE_OUT_VOICE_HANDSET)},
    {TO_NAME_INDEX(SND_DEVICE_OUT_VOICE_SPEAKER)},
    {TO_NAME_INDEX(SND_DEVICE_OUT_VOICE_HEADPHONES)},
    {TO_NAME_INDEX(SND_DEVICE_OUT_HDMI)},
    {TO_NAME_INDEX(SND_DEVICE_OUT_SPEAKER_AND_HDMI)},
    {TO_NAME_INDEX(SND_DEVICE_OUT_BT_SCO)},
    {TO_NAME_INDEX(SND_DEVICE_OUT_BT_SCO_WB)},
    {TO_NAME_INDEX(SND_DEVICE_OUT_VOICE_TTY_FULL_HEADPHONES)},
    {TO_NAME_INDEX(SND_DEVICE_OUT_VOICE_TTY_VCO_HEADPHONES)},
    {TO_NAME_INDEX(SND_DEVICE_OUT_VOICE_TTY_HCO_HANDSET)},
    {TO_NAME_INDEX(SND_DEVICE_OUT_AFE_PROXY)},
    {TO_NAME_INDEX(SND_DEVICE_OUT_USB_HEADSET)},
    {TO_NAME_INDEX(SND_DEVICE_OUT_SPEAKER_AND_USB_HEADSET)},
    {TO_NAME_INDEX(SND_DEVICE_OUT_TRANSMISSION_FM)},
    {TO_NAME_INDEX(SND_DEVICE_OUT_ANC_HEADSET)},
    {TO_NAME_INDEX(SND_DEVICE_OUT_ANC_FB_HEADSET)},
    {TO_NAME_INDEX(SND_DEVICE_OUT_VOICE_ANC_HEADSET)},
    {TO_NAME_INDEX(SND_DEVICE_OUT_VOICE_ANC_FB_HEADSET)},
    {TO_NAME_INDEX(SND_DEVICE_OUT_SPEAKER_AND_ANC_HEADSET)},
    {TO_NAME_INDEX(SND_DEVICE_OUT_ANC_HANDSET)},
    {TO_NAME_INDEX(SND_DEVICE_OUT_SPEAKER_PROTECTED)},
    {TO_NAME_INDEX(SND_DEVICE_OUT_VOICE_SPEAKER_PROTECTED)},
    {TO_NAME_INDEX(SND_DEVICE_IN_HANDSET_MIC)},
    {TO_NAME_INDEX(SND_DEVICE_IN_HANDSET_MIC_EXTERNAL)},
    {TO_NAME_INDEX(SND_DEVICE_IN_HANDSET_MIC_AEC)},
    {TO_NAME_INDEX(SND_DEVICE_IN_HANDSET_MIC_NS)},
    {TO_NAME_INDEX(SND_DEVICE_IN_HANDSET_MIC_AEC_NS)},
    {TO_NAME_INDEX(SND_DEVICE_IN_HANDSET_DMIC)},
    {TO_NAME_INDEX(SND_DEVICE_IN_HANDSET_DMIC_AEC)},
    {TO_NAME_INDEX(SND_DEVICE_IN_HANDSET_DMIC_NS)},
    {TO_NAME_INDEX(SND_DEVICE_IN_HANDSET_DMIC_AEC_NS)},
    {TO_NAME_INDEX(SND_DEVICE_IN_SPEAKER_MIC)},
    {TO_NAME_INDEX(SND_DEVICE_IN_SPEAKER_MIC_AEC)},
    {TO_NAME_INDEX(SND_DEVICE_IN_SPEAKER_MIC_NS)},
    {TO_NAME_INDEX(SND_DEVICE_IN_SPEAKER_MIC_AEC_NS)},
    {TO_NAME_INDEX(SND_DEVICE_IN_SPEAKER_DMIC)},
    {TO_NAME_INDEX(SND_DEVICE_IN_SPEAKER_DMIC_AEC)},
    {TO_NAME_INDEX(SND_DEVICE_IN_SPEAKER_DMIC_NS)},
    {TO_NAME_INDEX(SND_DEVICE_IN_SPEAKER_DMIC_AEC_NS)},
    {TO_NAME_INDEX(SND_DEVICE_IN_HEADSET_MIC)},
    {TO_NAME_INDEX(SND_DEVICE_IN_HEADSET_MIC_FLUENCE)},
    {TO_NAME_INDEX(SND_DEVICE_IN_VOICE_SPEAKER_MIC)},
    {TO_NAME_INDEX(SND_DEVICE_IN_VOICE_HEADSET_MIC)},
    {TO_NAME_INDEX(SND_DEVICE_IN_HDMI_MIC)},
    {TO_NAME_INDEX(SND_DEVICE_IN_BT_SCO_MIC)},
    {TO_NAME_INDEX(SND_DEVICE_IN_BT_SCO_MIC_NREC)},
    {TO_NAME_INDEX(SND_DEVICE_IN_BT_SCO_MIC_WB)},
    {TO_NAME_INDEX(SND_DEVICE_IN_BT_SCO_MIC_WB_NREC)},
    {TO_NAME_INDEX(SND_DEVICE_IN_CAMCORDER_MIC)},
    {TO_NAME_INDEX(SND_DEVICE_IN_VOICE_DMIC)},
    {TO_NAME_INDEX(SND_DEVICE_IN_VOICE_SPEAKER_DMIC)},
    {TO_NAME_INDEX(SND_DEVICE_IN_VOICE_SPEAKER_QMIC)},
    {TO_NAME_INDEX(SND_DEVICE_IN_VOICE_TTY_FULL_HEADSET_MIC)},
    {TO_NAME_INDEX(SND_DEVICE_IN_VOICE_TTY_VCO_HANDSET_MIC)},
    {TO_NAME_INDEX(SND_DEVICE_IN_VOICE_TTY_HCO_HEADSET_MIC)},
    {TO_NAME_INDEX(SND_DEVICE_IN_VOICE_REC_MIC)},
    {TO_NAME_INDEX(SND_DEVICE_IN_VOICE_REC_MIC_NS)},
    {TO_NAME_INDEX(SND_DEVICE_IN_VOICE_REC_DMIC_STEREO)},
    {TO_NAME_INDEX(SND_DEVICE_IN_VOICE_REC_DMIC_FLUENCE)},
    {TO_NAME_INDEX(SND_DEVICE_IN_USB_HEADSET_MIC)},
    {TO_NAME_INDEX(SND_DEVICE_IN_CAPTURE_FM)},
    {TO_NAME_INDEX(SND_DEVICE_IN_AANC_HANDSET_MIC)},
    {TO_NAME_INDEX(SND_DEVICE_IN_QUAD_MIC)},
    {TO_NAME_INDEX(SND_DEVICE_IN_HANDSET_STEREO_DMIC)},
    {TO_NAME_INDEX(SND_DEVICE_IN_SPEAKER_STEREO_DMIC)},
    {TO_NAME_INDEX(SND_DEVICE_IN_CAPTURE_VI_FEEDBACK)},
    {TO_NAME_INDEX(SND_DEVICE_IN_VOICE_SPEAKER_DMIC_BROADSIDE)},
    {TO_NAME_INDEX(SND_DEVICE_IN_SPEAKER_DMIC_BROADSIDE)},
    {TO_NAME_INDEX(SND_DEVICE_IN_SPEAKER_DMIC_AEC_BROADSIDE)},
    {TO_NAME_INDEX(SND_DEVICE_IN_SPEAKER_DMIC_NS_BROADSIDE)},
    {TO_NAME_INDEX(SND_DEVICE_IN_SPEAKER_DMIC_AEC_NS_BROADSIDE)},
    {TO_NAME_INDEX(SND_DEVICE_IN_HANDSET_QMIC)},
    {TO_NAME_INDEX(SND_DEVICE_IN_SPEAKER_QMIC_AEC)},
    {TO_NAME_INDEX(SND_DEVICE_IN_SPEAKER_QMIC_NS)},
    {TO_NAME_INDEX(SND_DEVICE_IN_SPEAKER_QMIC_AEC_NS)},
};

static char * backend_table[SND_DEVICE_MAX] = {0};

static struct name_to_index usecase_name_index[AUDIO_USECASE_MAX] = {
    {TO_NAME_INDEX(USECASE_AUDIO_PLAYBACK_DEEP_BUFFER)},
    {TO_NAME_INDEX(USECASE_AUDIO_PLAYBACK_LOW_LATENCY)},
    {TO_NAME_INDEX(USECASE_AUDIO_PLAYBACK_MULTI_CH)},
    {TO_NAME_INDEX(USECASE_AUDIO_PLAYBACK_OFFLOAD)},
#ifdef MULTIPLE_OFFLOAD_ENABLED
    {TO_NAME_INDEX(USECASE_AUDIO_PLAYBACK_OFFLOAD2)},
    {TO_NAME_INDEX(USECASE_AUDIO_PLAYBACK_OFFLOAD3)},
    {TO_NAME_INDEX(USECASE_AUDIO_PLAYBACK_OFFLOAD4)},
    {TO_NAME_INDEX(USECASE_AUDIO_PLAYBACK_OFFLOAD5)},
    {TO_NAME_INDEX(USECASE_AUDIO_PLAYBACK_OFFLOAD6)},
    {TO_NAME_INDEX(USECASE_AUDIO_PLAYBACK_OFFLOAD7)},
    {TO_NAME_INDEX(USECASE_AUDIO_PLAYBACK_OFFLOAD8)},
    {TO_NAME_INDEX(USECASE_AUDIO_PLAYBACK_OFFLOAD9)},
#endif
    {TO_NAME_INDEX(USECASE_AUDIO_RECORD)},
    {TO_NAME_INDEX(USECASE_AUDIO_RECORD_LOW_LATENCY)},
    {TO_NAME_INDEX(USECASE_VOICE_CALL)},
    {TO_NAME_INDEX(USECASE_VOICE2_CALL)},
    {TO_NAME_INDEX(USECASE_VOLTE_CALL)},
    {TO_NAME_INDEX(USECASE_QCHAT_CALL)},
    {TO_NAME_INDEX(USECASE_VOWLAN_CALL)},
    {TO_NAME_INDEX(USECASE_INCALL_REC_UPLINK)},
    {TO_NAME_INDEX(USECASE_INCALL_REC_DOWNLINK)},
    {TO_NAME_INDEX(USECASE_INCALL_REC_UPLINK_AND_DOWNLINK)},
    {TO_NAME_INDEX(USECASE_AUDIO_HFP_SCO)},
};

#define NO_COLS 2
#ifdef PLATFORM_APQ8084
static int msm_device_to_be_id [][NO_COLS] = {
       {AUDIO_DEVICE_OUT_EARPIECE                       ,       2},
       {AUDIO_DEVICE_OUT_SPEAKER                        ,       2},
       {AUDIO_DEVICE_OUT_WIRED_HEADSET                  ,       2},
       {AUDIO_DEVICE_OUT_WIRED_HEADPHONE                ,       2},
       {AUDIO_DEVICE_OUT_BLUETOOTH_SCO                  ,       11},
       {AUDIO_DEVICE_OUT_BLUETOOTH_SCO_HEADSET          ,       11},
       {AUDIO_DEVICE_OUT_BLUETOOTH_SCO_CARKIT           ,       11},
       {AUDIO_DEVICE_OUT_BLUETOOTH_A2DP                 ,       -1},
       {AUDIO_DEVICE_OUT_BLUETOOTH_A2DP_HEADPHONES      ,       -1},
       {AUDIO_DEVICE_OUT_BLUETOOTH_A2DP_SPEAKER         ,       -1},
       {AUDIO_DEVICE_OUT_AUX_DIGITAL                    ,       4},
       {AUDIO_DEVICE_OUT_ANLG_DOCK_HEADSET              ,       9},
       {AUDIO_DEVICE_OUT_DGTL_DOCK_HEADSET              ,       9},
       {AUDIO_DEVICE_OUT_USB_ACCESSORY                  ,       -1},
       {AUDIO_DEVICE_OUT_USB_DEVICE                     ,       -1},
       {AUDIO_DEVICE_OUT_REMOTE_SUBMIX                  ,       9},
       {AUDIO_DEVICE_OUT_PROXY                          ,       9},
       {AUDIO_DEVICE_OUT_FM                             ,       7},
       {AUDIO_DEVICE_OUT_FM_TX                          ,       8},
       {AUDIO_DEVICE_OUT_ALL                            ,      -1},
       {AUDIO_DEVICE_NONE                               ,      -1},
       {AUDIO_DEVICE_OUT_DEFAULT                        ,      -1},
};
#elif PLATFORM_MSM8994
static int msm_device_to_be_id [][NO_COLS] = {
       {AUDIO_DEVICE_OUT_EARPIECE                       ,       2},
       {AUDIO_DEVICE_OUT_SPEAKER                        ,       2},
       {AUDIO_DEVICE_OUT_WIRED_HEADSET                  ,       2},
       {AUDIO_DEVICE_OUT_WIRED_HEADPHONE                ,       2},
       {AUDIO_DEVICE_OUT_BLUETOOTH_SCO                  ,       38},
       {AUDIO_DEVICE_OUT_BLUETOOTH_SCO_HEADSET          ,       38},
       {AUDIO_DEVICE_OUT_BLUETOOTH_SCO_CARKIT           ,       38},
       {AUDIO_DEVICE_OUT_BLUETOOTH_A2DP                 ,       -1},
       {AUDIO_DEVICE_OUT_BLUETOOTH_A2DP_HEADPHONES      ,       -1},
       {AUDIO_DEVICE_OUT_BLUETOOTH_A2DP_SPEAKER         ,       -1},
       {AUDIO_DEVICE_OUT_AUX_DIGITAL                    ,       4},
       {AUDIO_DEVICE_OUT_ANLG_DOCK_HEADSET              ,       9},
       {AUDIO_DEVICE_OUT_DGTL_DOCK_HEADSET              ,       9},
       {AUDIO_DEVICE_OUT_USB_ACCESSORY                  ,       -1},
       {AUDIO_DEVICE_OUT_USB_DEVICE                     ,       -1},
       {AUDIO_DEVICE_OUT_REMOTE_SUBMIX                  ,       9},
       {AUDIO_DEVICE_OUT_PROXY                          ,       9},
/* Add the correct be ids */
       {AUDIO_DEVICE_OUT_FM                             ,       7},
       {AUDIO_DEVICE_OUT_FM_TX                          ,       8},
       {AUDIO_DEVICE_OUT_ALL                            ,      -1},
       {AUDIO_DEVICE_NONE                               ,      -1},
       {AUDIO_DEVICE_OUT_DEFAULT                        ,      -1},
};
#elif PLATFORM_MSM8996
static int msm_device_to_be_id [][NO_COLS] = {
       {AUDIO_DEVICE_OUT_EARPIECE                       ,       2},
       {AUDIO_DEVICE_OUT_SPEAKER                        ,       2},
       {AUDIO_DEVICE_OUT_WIRED_HEADSET                  ,       2},
       {AUDIO_DEVICE_OUT_WIRED_HEADPHONE                ,       2},
       {AUDIO_DEVICE_OUT_BLUETOOTH_SCO                  ,       11},
       {AUDIO_DEVICE_OUT_BLUETOOTH_SCO_HEADSET          ,       11},
       {AUDIO_DEVICE_OUT_BLUETOOTH_SCO_CARKIT           ,       11},
       {AUDIO_DEVICE_OUT_BLUETOOTH_A2DP                 ,       -1},
       {AUDIO_DEVICE_OUT_BLUETOOTH_A2DP_HEADPHONES      ,       -1},
       {AUDIO_DEVICE_OUT_BLUETOOTH_A2DP_SPEAKER         ,       -1},
       {AUDIO_DEVICE_OUT_AUX_DIGITAL                    ,       4},
       {AUDIO_DEVICE_OUT_ANLG_DOCK_HEADSET              ,       9},
       {AUDIO_DEVICE_OUT_DGTL_DOCK_HEADSET              ,       9},
       {AUDIO_DEVICE_OUT_USB_ACCESSORY                  ,       -1},
       {AUDIO_DEVICE_OUT_USB_DEVICE                     ,       -1},
       {AUDIO_DEVICE_OUT_REMOTE_SUBMIX                  ,       9},
       {AUDIO_DEVICE_OUT_PROXY                          ,       9},
/* Add the correct be ids */
       {AUDIO_DEVICE_OUT_FM                             ,       7},
       {AUDIO_DEVICE_OUT_FM_TX                          ,       8},
       {AUDIO_DEVICE_OUT_ALL                            ,      -1},
       {AUDIO_DEVICE_NONE                               ,      -1},
       {AUDIO_DEVICE_OUT_DEFAULT                        ,      -1},
};
#else
static int msm_device_to_be_id [][NO_COLS] = {
    {AUDIO_DEVICE_NONE, -1},
};
#endif
static int msm_be_id_array_len  =
    sizeof(msm_device_to_be_id) / sizeof(msm_device_to_be_id[0]);


#define DEEP_BUFFER_PLATFORM_DELAY (29*1000LL)
#define LOW_LATENCY_PLATFORM_DELAY (13*1000LL)

void platform_set_echo_reference(struct audio_device *adev, bool enable,
    audio_devices_t out_device)
{
    struct platform_data *my_data = (struct platform_data *)adev->platform;
    snd_device_t snd_device = SND_DEVICE_NONE;
    struct stream_out out;
<<<<<<< HEAD

    out.devices = out_device;

=======

    out.devices = out_device;

>>>>>>> 50650f44
    if (strcmp(my_data->ec_ref_mixer_path, "")) {
        ALOGV("%s: disabling %s", __func__, my_data->ec_ref_mixer_path);
        audio_route_reset_and_update_path(adev->audio_route,
            my_data->ec_ref_mixer_path);
    }

    if (enable) {
        strlcpy(my_data->ec_ref_mixer_path, "echo-reference",
            sizeof(my_data->ec_ref_mixer_path));
        snd_device = platform_get_output_snd_device(adev->platform, &out);
        /*
         * If native audio device reference count > 0, then apply codec EC otherwise
         * fallback to headphones if so or default
         */
        if (adev->snd_dev_ref_cnt[SND_DEVICE_OUT_HEADPHONES_44_1] > 0)
            platform_add_backend_name(my_data->ec_ref_mixer_path,
                SND_DEVICE_OUT_HEADPHONES_44_1);
        else
            platform_add_backend_name(my_data->ec_ref_mixer_path, snd_device);

        ALOGD("%s: enabling %s", __func__, my_data->ec_ref_mixer_path);
        audio_route_apply_and_update_path(adev->audio_route,
            my_data->ec_ref_mixer_path);
    }
}

static struct csd_data *open_csd_client(bool i2s_ext_modem)
{
    struct csd_data *csd = calloc(1, sizeof(struct csd_data));

    if (!csd) {
        ALOGE("failed to allocate csd_data mem");
        return NULL;
    }

    csd->csd_client = dlopen(LIB_CSD_CLIENT, RTLD_NOW);
    if (csd->csd_client == NULL) {
        ALOGE("%s: DLOPEN failed for %s", __func__, LIB_CSD_CLIENT);
        goto error;
    } else {
        ALOGV("%s: DLOPEN successful for %s", __func__, LIB_CSD_CLIENT);

        csd->deinit = (deinit_t)dlsym(csd->csd_client,
                                             "csd_client_deinit");
        if (csd->deinit == NULL) {
            ALOGE("%s: dlsym error %s for csd_client_deinit", __func__,
                  dlerror());
            goto error;
        }
        csd->disable_device = (disable_device_t)dlsym(csd->csd_client,
                                             "csd_client_disable_device");
        if (csd->disable_device == NULL) {
            ALOGE("%s: dlsym error %s for csd_client_disable_device",
                  __func__, dlerror());
            goto error;
        }
        csd->enable_device_config = (enable_device_config_t)dlsym(csd->csd_client,
                                               "csd_client_enable_device_config");
        if (csd->enable_device_config == NULL) {
            ALOGE("%s: dlsym error %s for csd_client_enable_device_config",
                  __func__, dlerror());
            goto error;
        }
        csd->enable_device = (enable_device_t)dlsym(csd->csd_client,
                                             "csd_client_enable_device");
        if (csd->enable_device == NULL) {
            ALOGE("%s: dlsym error %s for csd_client_enable_device",
                  __func__, dlerror());
            goto error;
        }
        csd->start_voice = (start_voice_t)dlsym(csd->csd_client,
                                             "csd_client_start_voice");
        if (csd->start_voice == NULL) {
            ALOGE("%s: dlsym error %s for csd_client_start_voice",
                  __func__, dlerror());
            goto error;
        }
        csd->stop_voice = (stop_voice_t)dlsym(csd->csd_client,
                                             "csd_client_stop_voice");
        if (csd->stop_voice == NULL) {
            ALOGE("%s: dlsym error %s for csd_client_stop_voice",
                  __func__, dlerror());
            goto error;
        }
        csd->volume = (volume_t)dlsym(csd->csd_client,
                                             "csd_client_volume");
        if (csd->volume == NULL) {
            ALOGE("%s: dlsym error %s for csd_client_volume",
                  __func__, dlerror());
            goto error;
        }
        csd->mic_mute = (mic_mute_t)dlsym(csd->csd_client,
                                             "csd_client_mic_mute");
        if (csd->mic_mute == NULL) {
            ALOGE("%s: dlsym error %s for csd_client_mic_mute",
                  __func__, dlerror());
            goto error;
        }
        csd->slow_talk = (slow_talk_t)dlsym(csd->csd_client,
                                             "csd_client_slow_talk");
        if (csd->slow_talk == NULL) {
            ALOGE("%s: dlsym error %s for csd_client_slow_talk",
                  __func__, dlerror());
            goto error;
        }
        csd->start_playback = (start_playback_t)dlsym(csd->csd_client,
                                             "csd_client_start_playback");
        if (csd->start_playback == NULL) {
            ALOGE("%s: dlsym error %s for csd_client_start_playback",
                  __func__, dlerror());
            goto error;
        }
        csd->stop_playback = (stop_playback_t)dlsym(csd->csd_client,
                                             "csd_client_stop_playback");
        if (csd->stop_playback == NULL) {
            ALOGE("%s: dlsym error %s for csd_client_stop_playback",
                  __func__, dlerror());
            goto error;
        }
        csd->set_lch = (set_lch_t)dlsym(csd->csd_client, "csd_client_set_lch");
        if (csd->set_lch == NULL) {
            ALOGE("%s: dlsym error %s for csd_client_set_lch",
                  __func__, dlerror());
            /* Ignore the error as this is not mandatory function for
             * basic voice call to work.
             */
        }
        csd->start_record = (start_record_t)dlsym(csd->csd_client,
                                             "csd_client_start_record");
        if (csd->start_record == NULL) {
            ALOGE("%s: dlsym error %s for csd_client_start_record",
                  __func__, dlerror());
            goto error;
        }
        csd->stop_record = (stop_record_t)dlsym(csd->csd_client,
                                             "csd_client_stop_record");
        if (csd->stop_record == NULL) {
            ALOGE("%s: dlsym error %s for csd_client_stop_record",
                  __func__, dlerror());
            goto error;
        }

        csd->get_sample_rate = (get_sample_rate_t)dlsym(csd->csd_client,
                                             "csd_client_get_sample_rate");
        if (csd->get_sample_rate == NULL) {
            ALOGE("%s: dlsym error %s for csd_client_get_sample_rate",
                  __func__, dlerror());

            goto error;
        }

        csd->init = (init_t)dlsym(csd->csd_client, "csd_client_init");

        if (csd->init == NULL) {
            ALOGE("%s: dlsym error %s for csd_client_init",
                  __func__, dlerror());
            goto error;
        } else {
            csd->init(i2s_ext_modem);
        }
    }
    return csd;

error:
    free(csd);
    csd = NULL;
    return csd;
}

void close_csd_client(struct csd_data *csd)
{
    if (csd != NULL) {
        csd->deinit();
        dlclose(csd->csd_client);
        free(csd);
        csd = NULL;
    }
}

static bool platform_is_i2s_ext_modem(const char *snd_card_name,
                                      struct platform_data *plat_data)
{
    plat_data->is_i2s_ext_modem = false;

    if (!strncmp(snd_card_name, "apq8084-taiko-i2s-mtp-snd-card",
                 sizeof("apq8084-taiko-i2s-mtp-snd-card")) ||
        !strncmp(snd_card_name, "apq8084-taiko-i2s-cdp-snd-card",
                 sizeof("apq8084-taiko-i2s-cdp-snd-card"))) {
        plat_data->is_i2s_ext_modem = true;
    }
    ALOGV("%s, is_i2s_ext_modem:%d",__func__, plat_data->is_i2s_ext_modem);

    return plat_data->is_i2s_ext_modem;
}

static void set_platform_defaults()
{
    int32_t dev;
    for (dev = 0; dev < SND_DEVICE_MAX; dev++) {
        backend_table[dev] = NULL;
    }
    for (dev = 0; dev < SND_DEVICE_MAX; dev++) {
        backend_bit_width_table[dev] = CODEC_BACKEND_DEFAULT_BIT_WIDTH;
    }

    // TBD - do these go to the platform-info.xml file.
    // will help in avoiding strdups here
    backend_table[SND_DEVICE_IN_BT_SCO_MIC] = strdup("bt-sco");
    backend_table[SND_DEVICE_IN_BT_SCO_MIC_WB] = strdup("bt-sco-wb");
    backend_table[SND_DEVICE_IN_BT_SCO_MIC_NREC] = strdup("bt-sco");
    backend_table[SND_DEVICE_IN_BT_SCO_MIC_WB_NREC] = strdup("bt-sco-wb");
    backend_table[SND_DEVICE_OUT_BT_SCO] = strdup("bt-sco");
    backend_table[SND_DEVICE_OUT_BT_SCO_WB] = strdup("bt-sco-wb");
    backend_table[SND_DEVICE_OUT_HDMI] = strdup("hdmi");
    backend_table[SND_DEVICE_OUT_SPEAKER_AND_HDMI] = strdup("speaker-and-hdmi");
    backend_table[SND_DEVICE_OUT_VOICE_TX] = strdup("afe-proxy");
    backend_table[SND_DEVICE_IN_VOICE_RX] = strdup("afe-proxy");

    backend_table[SND_DEVICE_OUT_AFE_PROXY] = strdup("afe-proxy");
    backend_table[SND_DEVICE_OUT_USB_HEADSET] = strdup("usb-headphones");
    backend_table[SND_DEVICE_OUT_SPEAKER_AND_USB_HEADSET] =
        strdup("speaker-and-usb-headphones");
    backend_table[SND_DEVICE_IN_USB_HEADSET_MIC] = strdup("usb-headset-mic");
    backend_table[SND_DEVICE_IN_CAPTURE_FM] = strdup("capture-fm");
    backend_table[SND_DEVICE_OUT_TRANSMISSION_FM] = strdup("transmission-fm");
    backend_table[SND_DEVICE_OUT_HEADPHONES] = strdup("headphones");
    backend_table[SND_DEVICE_OUT_HEADPHONES_44_1] = strdup("headphones-44.1");
}

void get_cvd_version(char *cvd_version, struct audio_device *adev)
{
    struct mixer_ctl *ctl;
    int count;
    int ret = 0;

    ctl = mixer_get_ctl_by_name(adev->mixer, CVD_VERSION_MIXER_CTL);
    if (!ctl) {
        ALOGE("%s: Could not get ctl for mixer cmd - %s",  __func__, CVD_VERSION_MIXER_CTL);
        goto done;
    }
    mixer_ctl_update(ctl);

    count = mixer_ctl_get_num_values(ctl);
    if (count > MAX_CVD_VERSION_STRING_SIZE)
        count = MAX_CVD_VERSION_STRING_SIZE;

    ret = mixer_ctl_get_array(ctl, cvd_version, count);
    if (ret != 0) {
        ALOGE("%s: ERROR! mixer_ctl_get_array() failed to get CVD Version", __func__);
        goto done;
    }

done:
    return;
}

static int hw_util_open(int card_no)
{
    int fd = -1;
    char dev_name[256];

    snprintf(dev_name, sizeof(dev_name), "/dev/snd/hwC%uD%u",
                               card_no, WCD9XXX_CODEC_HWDEP_NODE);
    ALOGD("%s Opening device %s\n", __func__, dev_name);
    fd = open(dev_name, O_WRONLY);
    if (fd < 0) {
        ALOGE("%s: cannot open device '%s'\n", __func__, dev_name);
        return fd;
    }
    ALOGD("%s success", __func__);
    return fd;
}

struct param_data {
    int    use_case;
    int    acdb_id;
    int    get_size;
    int    buff_size;
    int    data_size;
    void   *buff;
};

static int send_codec_cal(acdb_loader_get_calibration_t acdb_loader_get_calibration, int fd)
{
    int ret = 0, type;

    for (type = WCD9XXX_ANC_CAL; type < WCD9XXX_MAX_CAL; type++) {
        struct wcdcal_ioctl_buffer codec_buffer;
        struct param_data calib;

        /* MAD calibration is handled by sound trigger HAL, skip here */
        if (type == WCD9XXX_MAD_CAL)
            continue;

        calib.get_size = 1;
        ret = acdb_loader_get_calibration(cal_name_info[type], sizeof(struct param_data),
                                                                 &calib);
        if (ret < 0) {
            ALOGE("%s get_calibration failed\n", __func__);
            return ret;
        }
        calib.get_size = 0;
        calib.buff = malloc(calib.buff_size);
        ret = acdb_loader_get_calibration(cal_name_info[type],
                              sizeof(struct param_data), &calib);
        if (ret < 0) {
            ALOGE("%s get_calibration failed\n", __func__);
            free(calib.buff);
            return ret;
        }
        codec_buffer.buffer = calib.buff;
        codec_buffer.size = calib.data_size;
        codec_buffer.cal_type = type;
        if (ioctl(fd, SNDRV_CTL_IOCTL_HWDEP_CAL_TYPE, &codec_buffer) < 0)
            ALOGE("Failed to call ioctl  for %s err=%d",
                                  cal_name_info[type], errno);
        ALOGD("%s cal sent for %s", __func__, cal_name_info[type]);
        free(calib.buff);
    }
    return ret;
}

static void audio_hwdep_send_cal(struct platform_data *plat_data)
{
    int fd;

    fd = hw_util_open(plat_data->adev->snd_card);
    if (fd == -1) {
        ALOGE("%s error open\n", __func__);
        return;
    }

    acdb_loader_get_calibration = (acdb_loader_get_calibration_t)
          dlsym(plat_data->acdb_handle, "acdb_loader_get_calibration");

    if (acdb_loader_get_calibration == NULL) {
        ALOGE("%s: ERROR. dlsym Error:%s acdb_loader_get_calibration", __func__,
           dlerror());
        return;
    }
    if (send_codec_cal(acdb_loader_get_calibration, fd) < 0)
        ALOGE("%s: Could not send anc cal", __FUNCTION__);
}

int platform_acdb_init(void *platform)
{
    struct platform_data *my_data = (struct platform_data *)platform;
    char *cvd_version = NULL;
    int key = 0;
    const char *snd_card_name;
    int result;
    char value[PROPERTY_VALUE_MAX];
    cvd_version = calloc(1, MAX_CVD_VERSION_STRING_SIZE);
    if (!cvd_version)
        ALOGE("Failed to allocate cvd version");
    else
        get_cvd_version(cvd_version, my_data->adev);

    property_get("audio.ds1.metainfo.key",value,"0");
    key = atoi(value);
    snd_card_name = mixer_get_name(my_data->adev->mixer);
    result = my_data->acdb_init(snd_card_name, cvd_version, key);
    if (cvd_version)
        free(cvd_version);
    if (!result) {
        my_data->is_acdb_initialized = true;
        ALOGD("ACDB initialized");
        audio_hwdep_send_cal(my_data);
    } else {
        my_data->is_acdb_initialized = false;
        ALOGD("ACDB initialization failed");
    }
    return result;
}

void *platform_init(struct audio_device *adev)
{
    char platform[PROPERTY_VALUE_MAX];
    char baseband[PROPERTY_VALUE_MAX];
    char value[PROPERTY_VALUE_MAX];
    struct platform_data *my_data = NULL;
    int retry_num = 0, snd_card_num = 0, key = 0, ret = 0;
    const char *snd_card_name;
    char *cvd_version = NULL;
    char *snd_internal_name = NULL;
    char *tmp = NULL;
    char mixer_xml_file[MIXER_PATH_MAX_LENGTH]= {0};
    const char *mixer_ctl_name = "Set HPX ActiveBe";
    struct mixer_ctl *ctl = NULL;
    int idx;

    my_data = calloc(1, sizeof(struct platform_data));

    if (!my_data) {
        ALOGE("failed to allocate platform data");
        return NULL;
    }

    while (snd_card_num < MAX_SND_CARD) {
        adev->mixer = mixer_open(snd_card_num);

        while (!adev->mixer && retry_num < RETRY_NUMBER) {
            usleep(RETRY_US);
            adev->mixer = mixer_open(snd_card_num);
            retry_num++;
        }

        if (!adev->mixer) {
            ALOGE("%s: Unable to open the mixer card: %d", __func__,
                   snd_card_num);
            retry_num = 0;
            snd_card_num++;
            continue;
        }

        snd_card_name = mixer_get_name(adev->mixer);
        ALOGV("%s: snd_card_name: %s", __func__, snd_card_name);

        my_data->hw_info = hw_info_init(snd_card_name);
        if (!my_data->hw_info) {
            ALOGE("%s: Failed to init hardware info", __func__);
        } else {
            if (platform_is_i2s_ext_modem(snd_card_name, my_data)) {
                ALOGD("%s: Call MIXER_XML_PATH_I2S", __func__);

                adev->audio_route = audio_route_init(snd_card_num,
                                                     MIXER_XML_PATH_I2S);
            } else {
                /* Get the codec internal name from the sound card name
                 * and form the mixer paths file name dynamically. This
                 * is generic way of picking any codec name based mixer
                 * files in future with no code change. This code
                 * assumes mixer files are formed with format as
                 * mixer_paths_internalcodecname.xml

                 * If this dynamically read mixer files fails to open then it
                 * falls back to default mixer file i.e mixer_paths.xml. This is
                 * done to preserve backward compatibility but not mandatory as
                 * long as the mixer files are named as per above assumption.
                */

                snd_internal_name = strtok_r(snd_card_name, "-", &tmp);
                if (snd_internal_name != NULL)
                    snd_internal_name = strtok_r(NULL, "-", &tmp);

                if (snd_internal_name != NULL) {
                    strlcpy(mixer_xml_file, MIXER_XML_BASE_STRING,
                        MIXER_PATH_MAX_LENGTH);
                    strlcat(mixer_xml_file, MIXER_FILE_DELIMITER,
                        MIXER_PATH_MAX_LENGTH);
                    strlcat(mixer_xml_file, snd_internal_name,
                        MIXER_PATH_MAX_LENGTH);
                    strlcat(mixer_xml_file, MIXER_FILE_EXT,
                        MIXER_PATH_MAX_LENGTH);
                } else {
                    strlcpy(mixer_xml_file, MIXER_XML_DEFAULT_PATH,
                        MIXER_PATH_MAX_LENGTH);
                }

                if (F_OK == access(mixer_xml_file, 0)) {
                    ALOGD("%s: Loading mixer file: %s", __func__, mixer_xml_file);
                    if (audio_extn_read_xml(adev, snd_card_num, mixer_xml_file,
                                    MIXER_XML_PATH_AUXPCM) == -ENOSYS)
                        adev->audio_route = audio_route_init(snd_card_num,
                                                       mixer_xml_file);
                } else {
                    ALOGD("%s: Loading default mixer file", __func__);
                    if(audio_extn_read_xml(adev, snd_card_num, MIXER_XML_DEFAULT_PATH,
                                    MIXER_XML_PATH_AUXPCM) == -ENOSYS)
                        adev->audio_route = audio_route_init(snd_card_num,
                                                       MIXER_XML_DEFAULT_PATH);
                }
            }
            if (!adev->audio_route) {
                ALOGE("%s: Failed to init audio route controls, aborting.",
                       __func__);
                free(my_data);
                return NULL;
            }
            adev->snd_card = snd_card_num;
            ALOGD("%s: Opened sound card:%d", __func__, snd_card_num);
            break;
        }
        retry_num = 0;
        snd_card_num++;
    }

    if (snd_card_num >= MAX_SND_CARD) {
        ALOGE("%s: Unable to find correct sound card, aborting.", __func__);
        free(my_data);
        return NULL;
    }

    my_data->adev = adev;
    my_data->fluence_in_spkr_mode = false;
    my_data->fluence_in_voice_call = false;
    my_data->fluence_in_voice_rec = false;
    my_data->fluence_in_audio_rec = false;
    my_data->external_spk_1 = false;
    my_data->external_spk_2 = false;
    my_data->external_mic = false;
    my_data->fluence_type = FLUENCE_NONE;
    my_data->fluence_mode = FLUENCE_ENDFIRE;
    my_data->slowtalk = false;
    my_data->hd_voice = false;
    my_data->edid_info = NULL;

    property_get("ro.qc.sdk.audio.fluencetype", my_data->fluence_cap, "");
    if (!strncmp("fluencepro", my_data->fluence_cap, sizeof("fluencepro"))) {
        my_data->fluence_type = FLUENCE_QUAD_MIC | FLUENCE_DUAL_MIC;
    } else if (!strncmp("fluence", my_data->fluence_cap, sizeof("fluence"))) {
        my_data->fluence_type = FLUENCE_DUAL_MIC;
    } else {
        my_data->fluence_type = FLUENCE_NONE;
    }

    if (my_data->fluence_type != FLUENCE_NONE) {
        property_get("persist.audio.fluence.voicecall",value,"");
        if (!strncmp("true", value, sizeof("true"))) {
            my_data->fluence_in_voice_call = true;
        }

        property_get("persist.audio.fluence.voicerec",value,"");
        if (!strncmp("true", value, sizeof("true"))) {
            my_data->fluence_in_voice_rec = true;
        }

        property_get("persist.audio.fluence.audiorec",value,"");
        if (!strncmp("true", value, sizeof("true"))) {
            my_data->fluence_in_audio_rec = true;
        }

        property_get("persist.audio.fluence.speaker",value,"");
        if (!strncmp("true", value, sizeof("true"))) {
            my_data->fluence_in_spkr_mode = true;
        }

        property_get("persist.audio.fluence.mode",value,"");
        if (!strncmp("broadside", value, sizeof("broadside"))) {
            my_data->fluence_mode = FLUENCE_BROADSIDE;
        }
    }

    my_data->voice_feature_set = VOICE_FEATURE_SET_DEFAULT;
    my_data->acdb_handle = dlopen(LIB_ACDB_LOADER, RTLD_NOW);
    if (my_data->acdb_handle == NULL) {
        ALOGE("%s: DLOPEN failed for %s", __func__, LIB_ACDB_LOADER);
    } else {
        ALOGV("%s: DLOPEN successful for %s", __func__, LIB_ACDB_LOADER);
        my_data->acdb_deallocate = (acdb_deallocate_t)dlsym(my_data->acdb_handle,
                                                    "acdb_loader_deallocate_ACDB");
        if (!my_data->acdb_deallocate)
            ALOGE("%s: Could not find the symbol acdb_loader_deallocate_ACDB from %s",
                  __func__, LIB_ACDB_LOADER);

        my_data->acdb_send_audio_cal = (acdb_send_audio_cal_t)dlsym(my_data->acdb_handle,
                                                    "acdb_loader_send_audio_cal_v2");
        if (!my_data->acdb_send_audio_cal)
            ALOGE("%s: Could not find the symbol acdb_send_audio_cal from %s",
                  __func__, LIB_ACDB_LOADER);

        my_data->acdb_set_audio_cal = (acdb_set_audio_cal_t)dlsym(my_data->acdb_handle,
                                                    "acdb_loader_set_audio_cal_v2");
        if (!my_data->acdb_set_audio_cal)
            ALOGE("%s: Could not find the symbol acdb_set_audio_cal_v2 from %s",
                  __func__, LIB_ACDB_LOADER);

        my_data->acdb_get_audio_cal = (acdb_get_audio_cal_t)dlsym(my_data->acdb_handle,
                                                    "acdb_loader_get_audio_cal_v2");
        if (!my_data->acdb_get_audio_cal)
            ALOGE("%s: Could not find the symbol acdb_get_audio_cal_v2 from %s",
                  __func__, LIB_ACDB_LOADER);

        my_data->acdb_send_voice_cal = (acdb_send_voice_cal_t)dlsym(my_data->acdb_handle,
                                                    "acdb_loader_send_voice_cal");
        if (!my_data->acdb_send_voice_cal)
            ALOGE("%s: Could not find the symbol acdb_loader_send_voice_cal from %s",
                  __func__, LIB_ACDB_LOADER);

        my_data->acdb_reload_vocvoltable = (acdb_reload_vocvoltable_t)dlsym(my_data->acdb_handle,
                                                    "acdb_loader_reload_vocvoltable");
        if (!my_data->acdb_reload_vocvoltable)
            ALOGE("%s: Could not find the symbol acdb_loader_reload_vocvoltable from %s",
                  __func__, LIB_ACDB_LOADER);

        my_data->acdb_get_default_app_type = (acdb_get_default_app_type_t)dlsym(
                                                    my_data->acdb_handle,
                                                    "acdb_loader_get_default_app_type");
        if (!my_data->acdb_get_default_app_type)
            ALOGE("%s: Could not find the symbol acdb_get_default_app_type from %s",
                  __func__, LIB_ACDB_LOADER);

        my_data->acdb_init = (acdb_init_t)dlsym(my_data->acdb_handle,
                                                    "acdb_loader_init_v2");
        if (my_data->acdb_init == NULL) {
            ALOGE("%s: dlsym error %s for acdb_loader_init_v2", __func__, dlerror());
            goto acdb_init_fail;
        }

        platform_acdb_init(my_data);
    }

    /* Configure active back end for HPX*/
    ctl = mixer_get_ctl_by_name(adev->mixer, mixer_ctl_name);
    if (ctl) {
        ALOGI(" sending HPX Active BE information ");
        mixer_ctl_set_value(ctl, 0, true);
    }

acdb_init_fail:

    set_platform_defaults();

    /* Initialize ACDB ID's */
    if (my_data->is_i2s_ext_modem)
        platform_info_init(PLATFORM_INFO_XML_PATH_I2S);
    else
        platform_info_init(PLATFORM_INFO_XML_PATH);

    /* If platform is apq8084 and baseband is MDM, load CSD Client specific
     * symbols. Voice call is handled by MDM and apps processor talks to
     * MDM through CSD Client
     */
    property_get("ro.board.platform", platform, "");
    property_get("ro.baseband", baseband, "");
    if (!strncmp("apq8084", platform, sizeof("apq8084")) &&
        !strncmp("mdm", baseband, (sizeof("mdm")-1))) {
         my_data->csd = open_csd_client(my_data->is_i2s_ext_modem);
    } else {
         my_data->csd = NULL;
    }

    /* init usb */
    audio_extn_usb_init(adev);
    /* update sound cards appropriately */
    audio_extn_usb_set_proxy_sound_card(adev->snd_card);

    /* init dap hal */
    audio_extn_dap_hal_init(adev->snd_card);

    /* Read one time ssr property */
    audio_extn_ssr_update_enabled();
    audio_extn_spkr_prot_init(adev);

    audio_extn_dolby_set_license(adev);
    audio_hwdep_send_cal(my_data);

    /* init audio device arbitration */
    audio_extn_dev_arbi_init();

    /* initialize backend config */
    for (idx = 0; idx < MAX_CODEC_BACKENDS; idx++) {
        my_data->current_backend_cfg[idx].sample_rate = CODEC_BACKEND_DEFAULT_SAMPLE_RATE;
        if (idx == HEADPHONE_44_1_BACKEND)
            my_data->current_backend_cfg[idx].sample_rate = OUTPUT_SAMPLING_RATE_44100;
        my_data->current_backend_cfg[idx].bit_width = CODEC_BACKEND_DEFAULT_BIT_WIDTH;
    }

    my_data->current_backend_cfg[DEFAULT_CODEC_BACKEND].bitwidth_mixer_ctl =
        strdup("SLIM_0_RX Format");
    my_data->current_backend_cfg[DEFAULT_CODEC_BACKEND].samplerate_mixer_ctl =
        strdup("SLIM_0_RX SampleRate");

    my_data->current_backend_cfg[HEADPHONE_44_1_BACKEND].bitwidth_mixer_ctl =
        strdup("SLIM_5_RX Format");
    my_data->current_backend_cfg[HEADPHONE_44_1_BACKEND].samplerate_mixer_ctl =
        strdup("SLIM_5_RX SampleRate");

    my_data->edid_info = NULL;
    return my_data;
}

void platform_deinit(void *platform)
{
    struct platform_data *my_data = (struct platform_data *)platform;

    if (my_data->edid_info) {
        free(my_data->edid_info);
        my_data->edid_info = NULL;
    }

    hw_info_deinit(my_data->hw_info);
    close_csd_client(my_data->csd);

    int32_t dev;
    for (dev = 0; dev < SND_DEVICE_MAX; dev++) {
        if (backend_table[dev]) {
            free(backend_table[dev]);
            backend_table[dev]= NULL;
        }
    }

    /* deinit audio device arbitration */
    audio_extn_dev_arbi_deinit();

    if (my_data->edid_info) {
        free(my_data->edid_info);
        my_data->edid_info = NULL;
    }

    free(platform);
    /* deinit usb */
    audio_extn_usb_deinit();
    audio_extn_dap_hal_deinit();
}

int platform_is_acdb_initialized(void *platform)
{
    struct platform_data *my_data = (struct platform_data *)platform;
    ALOGD("%s: acdb initialized %d\n", __func__, my_data->is_acdb_initialized);
    return my_data->is_acdb_initialized;
}

const char *platform_get_snd_device_name(snd_device_t snd_device)
{
    if (snd_device >= SND_DEVICE_MIN && snd_device < SND_DEVICE_MAX)
        return device_table[snd_device];
    else
        return "";
}

const char *platform_get_spkr_1_tz_name(snd_device_t snd_device)
{
    if (snd_device >= SND_DEVICE_MIN && snd_device < SND_DEVICE_MAX)
        return speaker_device_tz_names.spkr_1_tz_name;
    else
        return "";
}

const char *platform_get_spkr_2_tz_name(snd_device_t snd_device)
{
    if (snd_device >= SND_DEVICE_MIN && snd_device < SND_DEVICE_MAX)
        return speaker_device_tz_names.spkr_2_tz_name;
    else
        return "";
}

int platform_get_snd_device_name_extn(void *platform, snd_device_t snd_device,
                                      char *device_name)
{
    struct platform_data *my_data = (struct platform_data *)platform;

    if (snd_device >= SND_DEVICE_MIN && snd_device < SND_DEVICE_MAX) {
        strlcpy(device_name, device_table[snd_device], DEVICE_NAME_MAX_SIZE);
        hw_info_append_hw_type(my_data->hw_info, snd_device, device_name);
    } else {
        strlcpy(device_name, "", DEVICE_NAME_MAX_SIZE);
        return -EINVAL;
    }

    return 0;
}

void platform_add_backend_name(char *mixer_path, snd_device_t snd_device, struct audio_usecase *usecase)
{
    if ((snd_device < SND_DEVICE_MIN) || (snd_device >= SND_DEVICE_MAX)) {
        ALOGE("%s: Invalid snd_device = %d", __func__, snd_device);
        return;
    }

    const char * suffix = backend_table[snd_device];

    if (suffix != NULL) {
        strlcat(mixer_path, " ", MIXER_PATH_MAX_LENGTH);
        strlcat(mixer_path, suffix, MIXER_PATH_MAX_LENGTH);
    }
}

int platform_get_pcm_device_id(audio_usecase_t usecase, int device_type)
{
    int device_id;
    if (device_type == PCM_PLAYBACK)
        device_id = pcm_device_table[usecase][0];
    else
        device_id = pcm_device_table[usecase][1];
    return device_id;
}

static int find_index(struct name_to_index * table, int32_t len, const char * name)
{
    int ret = 0;
    int32_t i;

    if (table == NULL) {
        ALOGE("%s: table is NULL", __func__);
        ret = -ENODEV;
        goto done;
    }

    if (name == NULL) {
        ALOGE("null key");
        ret = -ENODEV;
        goto done;
    }

    for (i=0; i < len; i++) {
        const char* tn = table[i].name;
        size_t len = strlen(tn);
        if (strncmp(tn, name, len) == 0) {
            if (strlen(name) != len) {
                continue; // substring
            }
            ret = table[i].index;
            goto done;
        }
    }
    ALOGE("%s: Could not find index for name = %s",
            __func__, name);
    ret = -ENODEV;
done:
    return ret;
}

int platform_set_fluence_type(void *platform, char *value)
{
    int ret = 0;
    int fluence_type = FLUENCE_NONE;
    int fluence_flag = NONE_FLAG;
    struct platform_data *my_data = (struct platform_data *)platform;
    struct audio_device *adev = my_data->adev;

    ALOGV("%s: fluence type:%d", __func__, my_data->fluence_type);

    /* only dual mic turn on and off is supported as of now through setparameters */
    if (!strncmp(AUDIO_PARAMETER_VALUE_DUALMIC,value, sizeof(AUDIO_PARAMETER_VALUE_DUALMIC))) {
        if (!strncmp("fluencepro", my_data->fluence_cap, sizeof("fluencepro")) ||
            !strncmp("fluence", my_data->fluence_cap, sizeof("fluence"))) {
            ALOGV("fluence dualmic feature enabled \n");
            fluence_type = FLUENCE_DUAL_MIC;
            fluence_flag = DMIC_FLAG;
        } else {
            ALOGE("%s: Failed to set DUALMIC", __func__);
            ret = -1;
            goto done;
        }
    } else if (!strncmp(AUDIO_PARAMETER_KEY_NO_FLUENCE, value, sizeof(AUDIO_PARAMETER_KEY_NO_FLUENCE))) {
        ALOGV("fluence disabled");
        fluence_type = FLUENCE_NONE;
    } else {
        ALOGE("Invalid fluence value : %s",value);
        ret = -1;
        goto done;
    }

    if (fluence_type != my_data->fluence_type) {
        ALOGV("%s: Updating fluence_type to :%d", __func__, fluence_type);
        my_data->fluence_type = fluence_type;
        adev->acdb_settings = (adev->acdb_settings & FLUENCE_MODE_CLEAR) | fluence_flag;
    }
done:
    return ret;
}

int platform_get_fluence_type(void *platform, char *value, uint32_t len)
{
    int ret = 0;
    struct platform_data *my_data = (struct platform_data *)platform;

    if (my_data->fluence_type == FLUENCE_QUAD_MIC) {
        strlcpy(value, "quadmic", len);
    } else if (my_data->fluence_type == FLUENCE_DUAL_MIC) {
        strlcpy(value, "dualmic", len);
    } else if (my_data->fluence_type == FLUENCE_NONE) {
        strlcpy(value, "none", len);
    } else
        ret = -1;

    return ret;
}

int platform_get_snd_device_index(char *device_name)
{
    return find_index(snd_device_name_index, SND_DEVICE_MAX, device_name);
}

int platform_get_usecase_index(const char *usecase_name)
{
    return find_index(usecase_name_index, AUDIO_USECASE_MAX, usecase_name);
}

int platform_set_snd_device_acdb_id(snd_device_t snd_device, unsigned int acdb_id)
{
    int ret = 0;

    if ((snd_device < SND_DEVICE_MIN) || (snd_device >= SND_DEVICE_MAX)) {
        ALOGE("%s: Invalid snd_device = %d",
            __func__, snd_device);
        ret = -EINVAL;
        goto done;
    }

    acdb_device_table[snd_device] = acdb_id;
done:
    return ret;
}

int platform_get_default_app_type(void *platform)
{
    struct platform_data *my_data = (struct platform_data *)platform;

    if (my_data->acdb_get_default_app_type)
        return my_data->acdb_get_default_app_type();
    else
        return DEFAULT_APP_TYPE;
}

int platform_get_snd_device_acdb_id(snd_device_t snd_device)
{
    if ((snd_device < SND_DEVICE_MIN) || (snd_device >= SND_DEVICE_MAX)) {
        ALOGE("%s: Invalid snd_device = %d", __func__, snd_device);
        return -EINVAL;
    }
    return acdb_device_table[snd_device];
}

int platform_set_snd_device_bit_width(snd_device_t snd_device, unsigned int bit_width)
{
    int ret = 0;

    if ((snd_device < SND_DEVICE_MIN) || (snd_device >= SND_DEVICE_MAX)) {
        ALOGE("%s: Invalid snd_device = %d",
            __func__, snd_device);
        ret = -EINVAL;
        goto done;
    }

    backend_bit_width_table[snd_device] = bit_width;
done:
    return ret;
}

int platform_get_snd_device_bit_width(snd_device_t snd_device)
{
    if ((snd_device < SND_DEVICE_MIN) || (snd_device >= SND_DEVICE_MAX)) {
        ALOGE("%s: Invalid snd_device = %d", __func__, snd_device);
        return DEFAULT_OUTPUT_SAMPLING_RATE;
    }
    return backend_bit_width_table[snd_device];
}

int platform_set_native_support(bool codec_support)
{
    na_props.platform_na_prop_enabled = na_props.ui_na_prop_enabled
        = codec_support;
    ALOGD("%s: na_props.platform_na_prop_enabled: %d", __func__,
           na_props.platform_na_prop_enabled);
    return 0;
}

int platform_get_native_support()
{
    int ret;
    if (na_props.platform_na_prop_enabled) {
        ret = na_props.ui_na_prop_enabled;
    } else {
        ret = na_props.platform_na_prop_enabled;
    }
    ALOGV("%s: na_props.ui_na_prop_enabled: %d", __func__,
           na_props.ui_na_prop_enabled);
    return ret;
}

void native_audio_get_params(struct str_parms *query,
                             struct str_parms *reply,
                             char *value, int len)
{
    int ret;
    ret = str_parms_get_str(query, AUDIO_PARAMETER_KEY_NATIVE_AUDIO,
                            value, len);
    if (ret >= 0) {
        if (na_props.platform_na_prop_enabled) {
            str_parms_add_str(reply, AUDIO_PARAMETER_KEY_NATIVE_AUDIO,
                          na_props.ui_na_prop_enabled ? "true" : "false");
            ALOGV("%s: na_props.ui_na_prop_enabled: %d", __func__,
                   na_props.ui_na_prop_enabled);
        } else {
            str_parms_add_str(reply, AUDIO_PARAMETER_KEY_NATIVE_AUDIO,
                              "false");
            ALOGV("%s: native audio not supported: %d", __func__,
                   na_props.platform_na_prop_enabled);
        }
    }
}

int native_audio_set_params(struct platform_data *platform,
                            struct str_parms *parms, char *value, int len)
{
    int ret = 0;
    struct audio_usecase *usecase;
    struct listnode *node;

    ret = str_parms_get_str(parms, AUDIO_PARAMETER_KEY_NATIVE_AUDIO,
                             value, len);
    if (ret >= 0) {
        if (na_props.platform_na_prop_enabled) {
            if (!strncmp("true", value, sizeof("true"))) {
                na_props.ui_na_prop_enabled = true;
                ALOGD("%s: native audio feature enabled from UI",__func__);
            }
            else {
                na_props.ui_na_prop_enabled = false;
                ALOGD("%s: native audio feature disabled from UI",__func__);

            }

            str_parms_del(parms, AUDIO_PARAMETER_KEY_NATIVE_AUDIO);

            /*
             * Iterate through the usecase list and trigger device switch for
             * all the appropriate usecases
             */
            list_for_each(node, &(platform->adev)->usecase_list) {
                 usecase = node_to_item(node, struct audio_usecase, list);

                 if (is_offload_usecase(usecase->id) &&
                    (usecase->stream.out->devices & AUDIO_DEVICE_OUT_WIRED_HEADPHONE ||
                    usecase->stream.out->devices & AUDIO_DEVICE_OUT_WIRED_HEADSET) &&
                    OUTPUT_SAMPLING_RATE_44100 == usecase->stream.out->sample_rate) {
                         ALOGD("%s: triggering dynamic device switch for usecase(%d: %s)"
                               " stream(%p), device(%d)", __func__, usecase->id,
                               use_case_table[usecase->id], usecase->stream,
                               usecase->stream.out->devices);
                         select_devices(platform->adev, usecase->id);
                 }
            }
        } else {
              ALOGD("%s: native audio not supported: %d", __func__,
                     na_props.platform_na_prop_enabled);
        }
    }
    return ret;
}

int platform_get_backend_index(snd_device_t snd_device)
{
    int32_t port = DEFAULT_CODEC_BACKEND;

    if (snd_device >= SND_DEVICE_MIN && snd_device < SND_DEVICE_MAX) {
        if (backend_table[snd_device] != NULL &&
            strcmp(backend_table[snd_device], "headphones-44.1") == 0)
            port = HEADPHONE_44_1_BACKEND;
        else
            port = DEFAULT_CODEC_BACKEND;
    } else {
        ALOGV("%s: Invalid device - %d ", __func__, snd_device);
    }

    ALOGV("%s: backend port - %d", __func__, port);
    return port;
}

int platform_send_audio_calibration(void *platform, struct audio_usecase *usecase,
                                    int app_type, int sample_rate)
{
    struct platform_data *my_data = (struct platform_data *)platform;
    int acdb_dev_id, acdb_dev_type;
    struct audio_device *adev = my_data->adev;
    int snd_device = SND_DEVICE_OUT_SPEAKER;

    if (usecase->type == PCM_PLAYBACK)
        snd_device = platform_get_output_snd_device(adev->platform,
                                            usecase->stream.out);
    else if ((usecase->type == PCM_HFP_CALL) || (usecase->type == PCM_CAPTURE))
        snd_device = platform_get_input_snd_device(adev->platform,
                                            adev->primary_output->devices);
    acdb_dev_id = acdb_device_table[audio_extn_get_spkr_prot_snd_device(snd_device)];
    if (acdb_dev_id < 0) {
        ALOGE("%s: Could not find acdb id for device(%d)",
              __func__, snd_device);
        return -EINVAL;
    }
    if (my_data->acdb_send_audio_cal) {
        ALOGV("%s: sending audio calibration for snd_device(%d) acdb_id(%d)",
              __func__, snd_device, acdb_dev_id);
        if (snd_device >= SND_DEVICE_OUT_BEGIN &&
                snd_device < SND_DEVICE_OUT_END)
            acdb_dev_type = ACDB_DEV_TYPE_OUT;
        else
            acdb_dev_type = ACDB_DEV_TYPE_IN;
        my_data->acdb_send_audio_cal(acdb_dev_id, acdb_dev_type, app_type,
                                     sample_rate);
    }
    return 0;
}

int platform_switch_voice_call_device_pre(void *platform)
{
    struct platform_data *my_data = (struct platform_data *)platform;
    int ret = 0;

    if (my_data->csd != NULL &&
        voice_is_in_call(my_data->adev)) {
        /* This must be called before disabling mixer controls on APQ side */
        ret = my_data->csd->disable_device();
        if (ret < 0) {
            ALOGE("%s: csd_client_disable_device, failed, error %d",
                  __func__, ret);
        }
    }
    return ret;
}

int platform_switch_voice_call_enable_device_config(void *platform,
                                                    snd_device_t out_snd_device,
                                                    snd_device_t in_snd_device)
{
    struct platform_data *my_data = (struct platform_data *)platform;
    int acdb_rx_id, acdb_tx_id;
    int ret = 0;

    if (my_data->csd == NULL)
        return ret;

    if (out_snd_device == SND_DEVICE_OUT_VOICE_SPEAKER &&
        audio_extn_spkr_prot_is_enabled())
        acdb_rx_id = acdb_device_table[SND_DEVICE_OUT_SPEAKER_PROTECTED];
    else
        acdb_rx_id = acdb_device_table[out_snd_device];

    acdb_tx_id = acdb_device_table[in_snd_device];

    if (acdb_rx_id > 0 && acdb_tx_id > 0) {
        ret = my_data->csd->enable_device_config(acdb_rx_id, acdb_tx_id);
        if (ret < 0) {
            ALOGE("%s: csd_enable_device_config, failed, error %d",
                  __func__, ret);
        }
    } else {
        ALOGE("%s: Incorrect ACDB IDs (rx: %d tx: %d)", __func__,
              acdb_rx_id, acdb_tx_id);
    }

    return ret;
}

int platform_switch_voice_call_device_post(void *platform,
                                           snd_device_t out_snd_device,
                                           snd_device_t in_snd_device)
{
    struct platform_data *my_data = (struct platform_data *)platform;
    int acdb_rx_id, acdb_tx_id;

    if (my_data->acdb_send_voice_cal == NULL) {
        ALOGE("%s: dlsym error for acdb_send_voice_call", __func__);
    } else {
        if (out_snd_device == SND_DEVICE_OUT_VOICE_SPEAKER &&
            audio_extn_spkr_prot_is_enabled())
            out_snd_device = SND_DEVICE_OUT_VOICE_SPEAKER_PROTECTED;

        acdb_rx_id = acdb_device_table[out_snd_device];
        acdb_tx_id = acdb_device_table[in_snd_device];

        if (acdb_rx_id > 0 && acdb_tx_id > 0)
            my_data->acdb_send_voice_cal(acdb_rx_id, acdb_tx_id);
        else
            ALOGE("%s: Incorrect ACDB IDs (rx: %d tx: %d)", __func__,
                  acdb_rx_id, acdb_tx_id);
    }

    return 0;
}

int platform_switch_voice_call_usecase_route_post(void *platform,
                                                  snd_device_t out_snd_device,
                                                  snd_device_t in_snd_device)
{
    struct platform_data *my_data = (struct platform_data *)platform;
    int acdb_rx_id, acdb_tx_id;
    int ret = 0;

    if (my_data->csd == NULL)
        return ret;

    if (out_snd_device == SND_DEVICE_OUT_VOICE_SPEAKER &&
        audio_extn_spkr_prot_is_enabled())
        acdb_rx_id = acdb_device_table[SND_DEVICE_OUT_SPEAKER_PROTECTED];
    else
        acdb_rx_id = acdb_device_table[out_snd_device];

    acdb_tx_id = acdb_device_table[in_snd_device];

    if (acdb_rx_id > 0 && acdb_tx_id > 0) {
        ret = my_data->csd->enable_device(acdb_rx_id, acdb_tx_id,
                                          my_data->adev->acdb_settings);
        if (ret < 0) {
            ALOGE("%s: csd_enable_device, failed, error %d", __func__, ret);
        }
    } else {
        ALOGE("%s: Incorrect ACDB IDs (rx: %d tx: %d)", __func__,
              acdb_rx_id, acdb_tx_id);
    }

    return ret;
}

int platform_start_voice_call(void *platform, uint32_t vsid)
{
    struct platform_data *my_data = (struct platform_data *)platform;
    int ret = 0;

    if (my_data->csd != NULL) {
        ret = my_data->csd->start_voice(vsid);
        if (ret < 0) {
            ALOGE("%s: csd_start_voice error %d\n", __func__, ret);
        }
    }
    return ret;
}

int platform_stop_voice_call(void *platform, uint32_t vsid)
{
    struct platform_data *my_data = (struct platform_data *)platform;
    int ret = 0;

    if (my_data->csd != NULL) {
        ret = my_data->csd->stop_voice(vsid);
        if (ret < 0) {
            ALOGE("%s: csd_stop_voice error %d\n", __func__, ret);
        }
    }
    return ret;
}

int platform_get_sample_rate(void *platform, uint32_t *rate)
{
    struct platform_data *my_data = (struct platform_data *)platform;
    int ret = 0;

    if ((my_data->csd != NULL) && my_data->is_i2s_ext_modem) {
        ret = my_data->csd->get_sample_rate(rate);
        if (ret < 0) {
            ALOGE("%s: csd_get_sample_rate error %d\n", __func__, ret);
        }
    }
    return ret;
}

int platform_set_voice_volume(void *platform, int volume)
{
    struct platform_data *my_data = (struct platform_data *)platform;
    struct audio_device *adev = my_data->adev;
    struct mixer_ctl *ctl;
    const char *mixer_ctl_name = "Voice Rx Gain";
    int vol_index = 0, ret = 0;
    uint32_t set_values[ ] = {0,
                              ALL_SESSION_VSID,
                              DEFAULT_VOLUME_RAMP_DURATION_MS};

    // Voice volume levels are mapped to adsp volume levels as follows.
    // 100 -> 5, 80 -> 4, 60 -> 3, 40 -> 2, 20 -> 1  0 -> 0
    // But this values don't changed in kernel. So, below change is need.
    vol_index = (int)percent_to_index(volume, MIN_VOL_INDEX, MAX_VOL_INDEX);
    set_values[0] = vol_index;

    ctl = mixer_get_ctl_by_name(adev->mixer, mixer_ctl_name);
    if (!ctl) {
        ALOGE("%s: Could not get ctl for mixer cmd - %s",
              __func__, mixer_ctl_name);
        return -EINVAL;
    }
    ALOGV("Setting voice volume index: %d", set_values[0]);
    mixer_ctl_set_array(ctl, set_values, ARRAY_SIZE(set_values));

    if (my_data->csd != NULL) {
        ret = my_data->csd->volume(ALL_SESSION_VSID, volume,
                                   DEFAULT_VOLUME_RAMP_DURATION_MS);
        if (ret < 0) {
            ALOGE("%s: csd_volume error %d", __func__, ret);
        }
    }
    return ret;
}

int platform_set_mic_mute(void *platform, bool state)
{
    struct platform_data *my_data = (struct platform_data *)platform;
    struct audio_device *adev = my_data->adev;
    struct mixer_ctl *ctl;
    const char *mixer_ctl_name = "Voice Tx Mute";
    int ret = 0;
    uint32_t set_values[ ] = {0,
                              ALL_SESSION_VSID,
                              DEFAULT_MUTE_RAMP_DURATION_MS};

    set_values[0] = state;
    ctl = mixer_get_ctl_by_name(adev->mixer, mixer_ctl_name);
    if (!ctl) {
        ALOGE("%s: Could not get ctl for mixer cmd - %s",
              __func__, mixer_ctl_name);
        return -EINVAL;
    }
    ALOGV("Setting voice mute state: %d", state);
    mixer_ctl_set_array(ctl, set_values, ARRAY_SIZE(set_values));

    if (my_data->csd != NULL) {
        ret = my_data->csd->mic_mute(ALL_SESSION_VSID, state,
                                     DEFAULT_MUTE_RAMP_DURATION_MS);
        if (ret < 0) {
            ALOGE("%s: csd_mic_mute error %d", __func__, ret);
        }
    }
    return ret;
}

int platform_set_device_mute(void *platform, bool state, char *dir)
{
    struct platform_data *my_data = (struct platform_data *)platform;
    struct audio_device *adev = my_data->adev;
    struct mixer_ctl *ctl;
    char *mixer_ctl_name = NULL;
    int ret = 0;
    uint32_t set_values[ ] = {0,
                              ALL_SESSION_VSID,
                              0};
    if(dir == NULL) {
        ALOGE("%s: Invalid direction:%s", __func__, dir);
        return -EINVAL;
    }

    if (!strncmp("rx", dir, sizeof("rx"))) {
        mixer_ctl_name = "Voice Rx Device Mute";
    } else if (!strncmp("tx", dir, sizeof("tx"))) {
        mixer_ctl_name = "Voice Tx Device Mute";
    } else {
        return -EINVAL;
    }

    set_values[0] = state;
    ctl = mixer_get_ctl_by_name(adev->mixer, mixer_ctl_name);
    if (!ctl) {
        ALOGE("%s: Could not get ctl for mixer cmd - %s",
              __func__, mixer_ctl_name);
        return -EINVAL;
    }

    ALOGV("%s: Setting device mute state: %d, mixer ctrl:%s",
          __func__,state, mixer_ctl_name);
    mixer_ctl_set_array(ctl, set_values, ARRAY_SIZE(set_values));

    return ret;
}

snd_device_t platform_get_output_snd_device(void *platform, struct stream_out *out)
{
    struct platform_data *my_data = (struct platform_data *)platform;
    struct audio_device *adev = my_data->adev;
    audio_mode_t mode = adev->mode;
    snd_device_t snd_device = SND_DEVICE_NONE;
    audio_devices_t devices = out->devices;
    unsigned int sample_rate = out->sample_rate;

    audio_channel_mask_t channel_mask = (adev->active_input == NULL) ?
                                AUDIO_CHANNEL_IN_MONO : adev->active_input->channel_mask;
    int channel_count = popcount(channel_mask);

    ALOGV("%s: enter: output devices(%#x)", __func__, devices);
    if (devices == AUDIO_DEVICE_NONE ||
        devices & AUDIO_DEVICE_BIT_IN) {
        ALOGV("%s: Invalid output devices (%#x)", __func__, devices);
        goto exit;
    }

    if (popcount(devices) == 2) {
        if (devices == (AUDIO_DEVICE_OUT_WIRED_HEADPHONE |
                        AUDIO_DEVICE_OUT_SPEAKER)) {
            if (my_data->external_spk_1)
                snd_device = SND_DEVICE_OUT_SPEAKER_AND_HEADPHONES_EXTERNAL_1;
            else if (my_data->external_spk_2)
                snd_device = SND_DEVICE_OUT_SPEAKER_AND_HEADPHONES_EXTERNAL_2;
            else
                snd_device = SND_DEVICE_OUT_SPEAKER_AND_HEADPHONES;
        } else if (devices == (AUDIO_DEVICE_OUT_WIRED_HEADSET |
                               AUDIO_DEVICE_OUT_SPEAKER)) {
            if (audio_extn_get_anc_enabled())
                snd_device = SND_DEVICE_OUT_SPEAKER_AND_ANC_HEADSET;
            else if (my_data->external_spk_1)
                snd_device = SND_DEVICE_OUT_SPEAKER_AND_HEADPHONES_EXTERNAL_1;
            else if (my_data->external_spk_2)
                snd_device = SND_DEVICE_OUT_SPEAKER_AND_HEADPHONES_EXTERNAL_2;
            else
                snd_device = SND_DEVICE_OUT_SPEAKER_AND_HEADPHONES;
        } else if (devices == (AUDIO_DEVICE_OUT_AUX_DIGITAL |
                               AUDIO_DEVICE_OUT_SPEAKER)) {
            snd_device = SND_DEVICE_OUT_SPEAKER_AND_HDMI;
        } else if (devices == (AUDIO_DEVICE_OUT_ANLG_DOCK_HEADSET |
                               AUDIO_DEVICE_OUT_SPEAKER)) {
            snd_device = SND_DEVICE_OUT_SPEAKER_AND_USB_HEADSET;
        } else {
            ALOGE("%s: Invalid combo device(%#x)", __func__, devices);
            goto exit;
        }
        if (snd_device != SND_DEVICE_NONE) {
            goto exit;
        }
    }

    if (popcount(devices) != 1) {
        ALOGE("%s: Invalid output devices(%#x)", __func__, devices);
        goto exit;
    }

    if ((mode == AUDIO_MODE_IN_CALL) ||
        voice_extn_compress_voip_is_active(adev)) {
        if (devices & AUDIO_DEVICE_OUT_WIRED_HEADPHONE ||
            devices & AUDIO_DEVICE_OUT_WIRED_HEADSET) {
            if ((adev->voice.tty_mode != TTY_MODE_OFF) &&
                !voice_extn_compress_voip_is_active(adev)) {
                switch (adev->voice.tty_mode) {
                case TTY_MODE_FULL:
                    snd_device = SND_DEVICE_OUT_VOICE_TTY_FULL_HEADPHONES;
                    break;
                case TTY_MODE_VCO:
                    snd_device = SND_DEVICE_OUT_VOICE_TTY_VCO_HEADPHONES;
                    break;
                case TTY_MODE_HCO:
                    snd_device = SND_DEVICE_OUT_VOICE_TTY_HCO_HANDSET;
                    break;
                default:
                    ALOGE("%s: Invalid TTY mode (%#x)",
                          __func__, adev->voice.tty_mode);
                }
            } else if (audio_extn_get_anc_enabled()) {
                if (audio_extn_should_use_fb_anc())
                    snd_device = SND_DEVICE_OUT_VOICE_ANC_FB_HEADSET;
                else
                    snd_device = SND_DEVICE_OUT_VOICE_ANC_HEADSET;
            } else {
                snd_device = SND_DEVICE_OUT_VOICE_HEADPHONES;
            }
        } else if (devices & AUDIO_DEVICE_OUT_ALL_SCO) {
            if (adev->bt_wb_speech_enabled)
                snd_device = SND_DEVICE_OUT_BT_SCO_WB;
            else
                snd_device = SND_DEVICE_OUT_BT_SCO;
        } else if (devices & AUDIO_DEVICE_OUT_SPEAKER) {
            snd_device = SND_DEVICE_OUT_VOICE_SPEAKER;
        } else if (devices & AUDIO_DEVICE_OUT_ANLG_DOCK_HEADSET ||
                   devices & AUDIO_DEVICE_OUT_DGTL_DOCK_HEADSET) {
            snd_device = SND_DEVICE_OUT_USB_HEADSET;
        } else if (devices & AUDIO_DEVICE_OUT_FM_TX) {
            snd_device = SND_DEVICE_OUT_TRANSMISSION_FM;
        } else if (devices & AUDIO_DEVICE_OUT_EARPIECE) {
            if (audio_extn_should_use_handset_anc(channel_count))
                snd_device = SND_DEVICE_OUT_ANC_HANDSET;
            else
                snd_device = SND_DEVICE_OUT_VOICE_HANDSET;
        } else if (devices & AUDIO_DEVICE_OUT_TELEPHONY_TX)
            snd_device = SND_DEVICE_OUT_VOICE_TX;

        if (snd_device != SND_DEVICE_NONE) {
            goto exit;
        }
    }

    if (devices & AUDIO_DEVICE_OUT_WIRED_HEADPHONE ||
        devices & AUDIO_DEVICE_OUT_WIRED_HEADSET) {
        if (devices & AUDIO_DEVICE_OUT_WIRED_HEADSET
            && audio_extn_get_anc_enabled()) {
            if (audio_extn_should_use_fb_anc())
                snd_device = SND_DEVICE_OUT_ANC_FB_HEADSET;
            else
                snd_device = SND_DEVICE_OUT_ANC_HEADSET;
        } else if (platform_get_native_support() &&
                    OUTPUT_SAMPLING_RATE_44100 == sample_rate)
                snd_device = SND_DEVICE_OUT_HEADPHONES_44_1;
          else
                snd_device = SND_DEVICE_OUT_HEADPHONES;
    } else if (devices & AUDIO_DEVICE_OUT_SPEAKER) {
        if (my_data->external_spk_1)
            snd_device = SND_DEVICE_OUT_SPEAKER_EXTERNAL_1;
        else if (my_data->external_spk_2)
            snd_device = SND_DEVICE_OUT_SPEAKER_EXTERNAL_2;
        else if (adev->speaker_lr_swap)
            snd_device = SND_DEVICE_OUT_SPEAKER_REVERSE;
        else
            snd_device = SND_DEVICE_OUT_SPEAKER;
    } else if (devices & AUDIO_DEVICE_OUT_ALL_SCO) {
        if (adev->bt_wb_speech_enabled)
            snd_device = SND_DEVICE_OUT_BT_SCO_WB;
        else
            snd_device = SND_DEVICE_OUT_BT_SCO;
    } else if (devices & AUDIO_DEVICE_OUT_AUX_DIGITAL) {
        snd_device = SND_DEVICE_OUT_HDMI ;
    } else if (devices & AUDIO_DEVICE_OUT_ANLG_DOCK_HEADSET ||
               devices & AUDIO_DEVICE_OUT_DGTL_DOCK_HEADSET) {
        ALOGD("%s: setting USB hadset channel capability(2) for Proxy", __func__);
        audio_extn_set_afe_proxy_channel_mixer(adev, 2);
        snd_device = SND_DEVICE_OUT_USB_HEADSET;
    } else if (devices & AUDIO_DEVICE_OUT_FM_TX) {
        snd_device = SND_DEVICE_OUT_TRANSMISSION_FM;
    } else if (devices & AUDIO_DEVICE_OUT_EARPIECE) {
        snd_device = SND_DEVICE_OUT_HANDSET;
    } else if (devices & AUDIO_DEVICE_OUT_PROXY) {
        channel_count = audio_extn_get_afe_proxy_channel_count();
        ALOGD("%s: setting sink capability(%d) for Proxy", __func__, channel_count);
        audio_extn_set_afe_proxy_channel_mixer(adev, channel_count);
        snd_device = SND_DEVICE_OUT_AFE_PROXY;
    } else {
        ALOGE("%s: Unknown device(s) %#x", __func__, devices);
    }
exit:
    ALOGV("%s: exit: snd_device(%s)", __func__, device_table[snd_device]);
    return snd_device;
}

snd_device_t platform_get_input_snd_device(void *platform, audio_devices_t out_device)
{
    struct platform_data *my_data = (struct platform_data *)platform;
    struct audio_device *adev = my_data->adev;
    audio_source_t  source = (adev->active_input == NULL) ?
                                AUDIO_SOURCE_DEFAULT : adev->active_input->source;

    audio_mode_t    mode   = adev->mode;
    audio_devices_t in_device = ((adev->active_input == NULL) ?
                                    AUDIO_DEVICE_NONE : adev->active_input->device)
                                & ~AUDIO_DEVICE_BIT_IN;
    audio_channel_mask_t channel_mask = (adev->active_input == NULL) ?
                                AUDIO_CHANNEL_IN_MONO : adev->active_input->channel_mask;
    snd_device_t snd_device = SND_DEVICE_NONE;
    int channel_count = popcount(channel_mask);

    ALOGV("%s: enter: out_device(%#x) in_device(%#x)",
          __func__, out_device, in_device);
    if (my_data->external_mic) {
        if ((out_device != AUDIO_DEVICE_NONE) && ((mode == AUDIO_MODE_IN_CALL) ||
            voice_extn_compress_voip_is_active(adev) || audio_extn_hfp_is_active(adev))) {
            if (out_device & AUDIO_DEVICE_OUT_WIRED_HEADPHONE ||
               out_device & AUDIO_DEVICE_OUT_EARPIECE ||
               out_device & AUDIO_DEVICE_OUT_SPEAKER )
                snd_device = SND_DEVICE_IN_HANDSET_MIC_EXTERNAL;
        } else if (in_device & AUDIO_DEVICE_IN_BUILTIN_MIC ||
                   in_device & AUDIO_DEVICE_IN_BACK_MIC) {
            snd_device = SND_DEVICE_IN_HANDSET_MIC_EXTERNAL;
        }
    }

    if (snd_device != AUDIO_DEVICE_NONE)
        goto exit;

    if ((out_device != AUDIO_DEVICE_NONE) && ((mode == AUDIO_MODE_IN_CALL) ||
        voice_extn_compress_voip_is_active(adev) || audio_extn_hfp_is_active(adev))) {
        if ((adev->voice.tty_mode != TTY_MODE_OFF) &&
            !voice_extn_compress_voip_is_active(adev)) {
            if (out_device & AUDIO_DEVICE_OUT_WIRED_HEADPHONE ||
                out_device & AUDIO_DEVICE_OUT_WIRED_HEADSET) {
                switch (adev->voice.tty_mode) {
                case TTY_MODE_FULL:
                    snd_device = SND_DEVICE_IN_VOICE_TTY_FULL_HEADSET_MIC;
                    break;
                case TTY_MODE_VCO:
                    snd_device = SND_DEVICE_IN_VOICE_TTY_VCO_HANDSET_MIC;
                    break;
                case TTY_MODE_HCO:
                    snd_device = SND_DEVICE_IN_VOICE_TTY_HCO_HEADSET_MIC;
                    break;
                default:
                    ALOGE("%s: Invalid TTY mode (%#x)", __func__, adev->voice.tty_mode);
                }
                goto exit;
            }
        }
        if (out_device & AUDIO_DEVICE_OUT_EARPIECE ||
            out_device & AUDIO_DEVICE_OUT_WIRED_HEADPHONE) {
            if (out_device & AUDIO_DEVICE_OUT_EARPIECE &&
                audio_extn_should_use_handset_anc(channel_count)) {
                snd_device = SND_DEVICE_IN_AANC_HANDSET_MIC;
                adev->acdb_settings |= ANC_FLAG;
            } else if (my_data->fluence_type == FLUENCE_NONE ||
                my_data->fluence_in_voice_call == false) {
                snd_device = SND_DEVICE_IN_HANDSET_MIC;
                if (audio_extn_hfp_is_active(adev))
                    platform_set_echo_reference(adev, true, out_device);
            } else {
                snd_device = SND_DEVICE_IN_VOICE_DMIC;
            }
        } else if (out_device & AUDIO_DEVICE_OUT_WIRED_HEADSET) {
            snd_device = SND_DEVICE_IN_VOICE_HEADSET_MIC;
            if (audio_extn_hfp_is_active(adev))
                platform_set_echo_reference(adev, true, out_device);
        } else if (out_device & AUDIO_DEVICE_OUT_ALL_SCO) {
            if (adev->bt_wb_speech_enabled) {
                if (adev->bluetooth_nrec)
                    snd_device = SND_DEVICE_IN_BT_SCO_MIC_WB_NREC;
                else
                    snd_device = SND_DEVICE_IN_BT_SCO_MIC_WB;
            } else {
                if (adev->bluetooth_nrec)
                    snd_device = SND_DEVICE_IN_BT_SCO_MIC_NREC;
                else
                    snd_device = SND_DEVICE_IN_BT_SCO_MIC;
            }
        } else if (out_device & AUDIO_DEVICE_OUT_SPEAKER) {
            if (my_data->fluence_type != FLUENCE_NONE &&
                my_data->fluence_in_voice_call &&
                my_data->fluence_in_spkr_mode) {
                if(my_data->fluence_type & FLUENCE_QUAD_MIC) {
                    snd_device = SND_DEVICE_IN_VOICE_SPEAKER_QMIC;
                } else {
                    if (my_data->fluence_mode == FLUENCE_BROADSIDE)
                       snd_device = SND_DEVICE_IN_VOICE_SPEAKER_DMIC_BROADSIDE;
                    else
                       snd_device = SND_DEVICE_IN_VOICE_SPEAKER_DMIC;
                }
            } else {
                snd_device = SND_DEVICE_IN_VOICE_SPEAKER_MIC;
                if (audio_extn_hfp_is_active(adev))
                    platform_set_echo_reference(adev, true, out_device);
            }
        } else if (out_device & AUDIO_DEVICE_OUT_TELEPHONY_TX)
            snd_device = SND_DEVICE_IN_VOICE_RX;
    } else if (source == AUDIO_SOURCE_CAMCORDER) {
        if (in_device & AUDIO_DEVICE_IN_BUILTIN_MIC ||
            in_device & AUDIO_DEVICE_IN_BACK_MIC) {
            snd_device = SND_DEVICE_IN_CAMCORDER_MIC;
        }
    } else if (source == AUDIO_SOURCE_VOICE_RECOGNITION) {
        if (in_device & AUDIO_DEVICE_IN_BUILTIN_MIC) {
            if (channel_count == 2) {
                snd_device = SND_DEVICE_IN_VOICE_REC_DMIC_STEREO;
            } else if (adev->active_input->enable_ns)
                snd_device = SND_DEVICE_IN_VOICE_REC_MIC_NS;
            else if (my_data->fluence_type != FLUENCE_NONE &&
                     my_data->fluence_in_voice_rec) {
                snd_device = SND_DEVICE_IN_VOICE_REC_DMIC_FLUENCE;
            } else {
                snd_device = SND_DEVICE_IN_VOICE_REC_MIC;
            }
        }
    } else if (source == AUDIO_SOURCE_VOICE_COMMUNICATION) {
        if (out_device & AUDIO_DEVICE_OUT_SPEAKER)
            in_device = AUDIO_DEVICE_IN_BACK_MIC;
        if (adev->active_input) {
            if (adev->active_input->enable_aec &&
                    adev->active_input->enable_ns) {
                if (in_device & AUDIO_DEVICE_IN_BACK_MIC) {
                    if (my_data->fluence_in_spkr_mode) {
                        if (my_data->fluence_type & FLUENCE_QUAD_MIC) {
                            snd_device = SND_DEVICE_IN_SPEAKER_QMIC_AEC_NS;
                        } else if (my_data->fluence_type & FLUENCE_DUAL_MIC) {
                            if (my_data->fluence_mode == FLUENCE_BROADSIDE)
                                snd_device = SND_DEVICE_IN_SPEAKER_DMIC_AEC_NS_BROADSIDE;
                            else
                                snd_device = SND_DEVICE_IN_SPEAKER_DMIC_AEC_NS;
                        }
                    } else
                        snd_device = SND_DEVICE_IN_SPEAKER_MIC_AEC_NS;
                } else if (in_device & AUDIO_DEVICE_IN_BUILTIN_MIC) {
                    if (my_data->fluence_type & FLUENCE_DUAL_MIC) {
                        snd_device = SND_DEVICE_IN_HANDSET_DMIC_AEC_NS;
                    } else
                        snd_device = SND_DEVICE_IN_HANDSET_MIC_AEC_NS;
                } else if (in_device & AUDIO_DEVICE_IN_WIRED_HEADSET) {
                    snd_device = SND_DEVICE_IN_HEADSET_MIC_FLUENCE;
                }
                platform_set_echo_reference(adev, true, out_device);
            } else if (adev->active_input->enable_aec) {
                if (in_device & AUDIO_DEVICE_IN_BACK_MIC) {
                    if (my_data->fluence_in_spkr_mode) {
                        if (my_data->fluence_type & FLUENCE_QUAD_MIC) {
                            snd_device = SND_DEVICE_IN_SPEAKER_QMIC_AEC;
                        } else if (my_data->fluence_type & FLUENCE_DUAL_MIC) {
                            if (my_data->fluence_mode == FLUENCE_BROADSIDE)
                                snd_device = SND_DEVICE_IN_SPEAKER_DMIC_AEC_BROADSIDE;
                            else
                                snd_device = SND_DEVICE_IN_SPEAKER_DMIC_AEC;
                        }
                    } else
                        snd_device = SND_DEVICE_IN_SPEAKER_MIC_AEC;
                } else if (in_device & AUDIO_DEVICE_IN_BUILTIN_MIC) {
                    if (my_data->fluence_type & FLUENCE_DUAL_MIC) {
                        snd_device = SND_DEVICE_IN_HANDSET_DMIC_AEC;
                    } else
                        snd_device = SND_DEVICE_IN_HANDSET_MIC_AEC;
                } else if (in_device & AUDIO_DEVICE_IN_WIRED_HEADSET) {
                    snd_device = SND_DEVICE_IN_HEADSET_MIC_FLUENCE;
                }
                platform_set_echo_reference(adev, true, out_device);
            } else if (adev->active_input->enable_ns) {
                if (in_device & AUDIO_DEVICE_IN_BACK_MIC) {
                    if (my_data->fluence_in_spkr_mode) {
                        if (my_data->fluence_type & FLUENCE_QUAD_MIC) {
                            snd_device = SND_DEVICE_IN_SPEAKER_QMIC_NS;
                        } else if (my_data->fluence_type & FLUENCE_DUAL_MIC) {
                            if (my_data->fluence_mode == FLUENCE_BROADSIDE)
                                snd_device = SND_DEVICE_IN_SPEAKER_DMIC_NS_BROADSIDE;
                            else
                                snd_device = SND_DEVICE_IN_SPEAKER_DMIC_NS;
                        }
                    } else
                        snd_device = SND_DEVICE_IN_SPEAKER_MIC_NS;
                } else if (in_device & AUDIO_DEVICE_IN_BUILTIN_MIC) {
                    if (my_data->fluence_type & FLUENCE_DUAL_MIC) {
                        snd_device = SND_DEVICE_IN_HANDSET_DMIC_NS;
                    } else
                        snd_device = SND_DEVICE_IN_HANDSET_MIC_NS;
                } else if (in_device & AUDIO_DEVICE_IN_WIRED_HEADSET) {
                    snd_device = SND_DEVICE_IN_HEADSET_MIC_FLUENCE;
                }
                platform_set_echo_reference(adev, false, out_device);
            } else
                platform_set_echo_reference(adev, false, out_device);
        }
    } else if (source == AUDIO_SOURCE_MIC) {
        if (in_device & AUDIO_DEVICE_IN_BUILTIN_MIC &&
                channel_count == 1 ) {
            if(my_data->fluence_in_audio_rec) {
                if(my_data->fluence_type & FLUENCE_QUAD_MIC) {
                    snd_device = SND_DEVICE_IN_HANDSET_QMIC;
                    platform_set_echo_reference(adev, true, out_device);
                } else if (my_data->fluence_type & FLUENCE_DUAL_MIC) {
                    snd_device = SND_DEVICE_IN_HANDSET_DMIC;
                    platform_set_echo_reference(adev, true, out_device);
                }
            }
        }
    } else if (source == AUDIO_SOURCE_FM_TUNER) {
        snd_device = SND_DEVICE_IN_CAPTURE_FM;
    } else if (source == AUDIO_SOURCE_DEFAULT) {
        goto exit;
    }


    if (snd_device != SND_DEVICE_NONE) {
        goto exit;
    }

    if (in_device != AUDIO_DEVICE_NONE &&
            !(in_device & AUDIO_DEVICE_IN_VOICE_CALL) &&
            !(in_device & AUDIO_DEVICE_IN_COMMUNICATION)) {
        if (in_device & AUDIO_DEVICE_IN_BUILTIN_MIC) {
            if (audio_extn_ssr_get_enabled() && channel_count == 6)
                snd_device = SND_DEVICE_IN_QUAD_MIC;
            else if (my_data->fluence_type & (FLUENCE_DUAL_MIC | FLUENCE_QUAD_MIC) &&
                    channel_count == 2)
                snd_device = SND_DEVICE_IN_HANDSET_STEREO_DMIC;
            else
                snd_device = SND_DEVICE_IN_HANDSET_MIC;
        } else if (in_device & AUDIO_DEVICE_IN_BACK_MIC) {
            snd_device = SND_DEVICE_IN_SPEAKER_MIC;
        } else if (in_device & AUDIO_DEVICE_IN_WIRED_HEADSET) {
            snd_device = SND_DEVICE_IN_HEADSET_MIC;
        } else if (in_device & AUDIO_DEVICE_IN_BLUETOOTH_SCO_HEADSET) {
            if (adev->bt_wb_speech_enabled) {
                if (adev->bluetooth_nrec)
                    snd_device = SND_DEVICE_IN_BT_SCO_MIC_WB_NREC;
                else
                    snd_device = SND_DEVICE_IN_BT_SCO_MIC_WB;
            } else {
                if (adev->bluetooth_nrec)
                    snd_device = SND_DEVICE_IN_BT_SCO_MIC_NREC;
                else
                    snd_device = SND_DEVICE_IN_BT_SCO_MIC;
            }
        } else if (in_device & AUDIO_DEVICE_IN_AUX_DIGITAL) {
            snd_device = SND_DEVICE_IN_HDMI_MIC;
        } else if (in_device & AUDIO_DEVICE_IN_ANLG_DOCK_HEADSET ||
                   in_device & AUDIO_DEVICE_IN_DGTL_DOCK_HEADSET) {
            snd_device = SND_DEVICE_IN_USB_HEADSET_MIC;
        } else if (in_device & AUDIO_DEVICE_IN_FM_TUNER) {
            snd_device = SND_DEVICE_IN_CAPTURE_FM;
        } else {
            ALOGE("%s: Unknown input device(s) %#x", __func__, in_device);
            ALOGW("%s: Using default handset-mic", __func__);
            snd_device = SND_DEVICE_IN_HANDSET_MIC;
        }
    } else {
        if (out_device & AUDIO_DEVICE_OUT_EARPIECE) {
            snd_device = SND_DEVICE_IN_HANDSET_MIC;
        } else if (out_device & AUDIO_DEVICE_OUT_WIRED_HEADSET) {
            snd_device = SND_DEVICE_IN_HEADSET_MIC;
        } else if (out_device & AUDIO_DEVICE_OUT_SPEAKER) {
            if (channel_count == 2)
                snd_device = SND_DEVICE_IN_SPEAKER_STEREO_DMIC;
            else
                snd_device = SND_DEVICE_IN_SPEAKER_MIC;
        } else if (out_device & AUDIO_DEVICE_OUT_WIRED_HEADPHONE) {
            snd_device = SND_DEVICE_IN_HANDSET_MIC;
        } else if (out_device & AUDIO_DEVICE_OUT_BLUETOOTH_SCO_HEADSET) {
            if (adev->bt_wb_speech_enabled) {
                if (adev->bluetooth_nrec)
                    snd_device = SND_DEVICE_IN_BT_SCO_MIC_WB_NREC;
                else
                    snd_device = SND_DEVICE_IN_BT_SCO_MIC_WB;
            } else {
                if (adev->bluetooth_nrec)
                    snd_device = SND_DEVICE_IN_BT_SCO_MIC_NREC;
                else
                    snd_device = SND_DEVICE_IN_BT_SCO_MIC;
            }
        } else if (out_device & AUDIO_DEVICE_OUT_AUX_DIGITAL) {
            snd_device = SND_DEVICE_IN_HDMI_MIC;
        } else if (out_device & AUDIO_DEVICE_OUT_ANLG_DOCK_HEADSET ||
                   out_device & AUDIO_DEVICE_OUT_DGTL_DOCK_HEADSET) {
            snd_device = SND_DEVICE_IN_USB_HEADSET_MIC;
        } else {
            ALOGE("%s: Unknown output device(s) %#x", __func__, out_device);
            ALOGW("%s: Using default handset-mic", __func__);
            snd_device = SND_DEVICE_IN_HANDSET_MIC;
        }
    }
exit:
    ALOGV("%s: exit: in_snd_device(%s)", __func__, device_table[snd_device]);
    return snd_device;
}

int platform_set_hdmi_channels(void *platform,  int channel_count)
{
    struct platform_data *my_data = (struct platform_data *)platform;
    struct audio_device *adev = my_data->adev;
    struct mixer_ctl *ctl;
    const char *channel_cnt_str = NULL;
    const char *mixer_ctl_name = "HDMI_RX Channels";
    switch (channel_count) {
    case 8:
        channel_cnt_str = "Eight"; break;
    case 7:
        channel_cnt_str = "Seven"; break;
    case 6:
        channel_cnt_str = "Six"; break;
    case 5:
        channel_cnt_str = "Five"; break;
    case 4:
        channel_cnt_str = "Four"; break;
    case 3:
        channel_cnt_str = "Three"; break;
    default:
        channel_cnt_str = "Two"; break;
    }
    ctl = mixer_get_ctl_by_name(adev->mixer, mixer_ctl_name);
    if (!ctl) {
        ALOGE("%s: Could not get ctl for mixer cmd - %s",
              __func__, mixer_ctl_name);
        return -EINVAL;
    }
    ALOGV("HDMI channel count: %s", channel_cnt_str);
    mixer_ctl_set_enum_by_string(ctl, channel_cnt_str);
    return 0;
}

int platform_edid_get_max_channels(void *platform)
{
    int channel_count;
    int max_channels = 2;
    int i = 0, ret = 0;
    struct platform_data *my_data = (struct platform_data *)platform;
    struct audio_device *adev = my_data->adev;
    edid_audio_info *info = NULL;
    ret = platform_get_edid_info(platform);
    info = (edid_audio_info *)my_data->edid_info;

    if(ret == 0 && info != NULL) {
        for (i = 0; i < info->audio_blocks && i < MAX_EDID_BLOCKS; i++) {
            ALOGV("%s:format %d channel %d", __func__,
                   info->audio_blocks_array[i].format_id,
                   info->audio_blocks_array[i].channels);
            if (info->audio_blocks_array[i].format_id == LPCM) {
                channel_count = info->audio_blocks_array[i].channels;
                if (channel_count > max_channels) {
                   max_channels = channel_count;
                }
            }
        }
    }
    return max_channels;
}

static int platform_set_slowtalk(struct platform_data *my_data, bool state)
{
    int ret = 0;
    struct audio_device *adev = my_data->adev;
    struct mixer_ctl *ctl;
    const char *mixer_ctl_name = "Slowtalk Enable";
    uint32_t set_values[ ] = {0,
                              ALL_SESSION_VSID};

    set_values[0] = state;
    ctl = mixer_get_ctl_by_name(adev->mixer, mixer_ctl_name);
    if (!ctl) {
        ALOGE("%s: Could not get ctl for mixer cmd - %s",
              __func__, mixer_ctl_name);
        ret = -EINVAL;
    } else {
        ALOGV("Setting slowtalk state: %d", state);
        ret = mixer_ctl_set_array(ctl, set_values, ARRAY_SIZE(set_values));
        my_data->slowtalk = state;
    }

    if (my_data->csd != NULL) {
        ret = my_data->csd->slow_talk(ALL_SESSION_VSID, state);
        if (ret < 0) {
            ALOGE("%s: csd_client_disable_device, failed, error %d",
                  __func__, ret);
        }
    }
    return ret;
}

static int set_hd_voice(struct platform_data *my_data, bool state)
{
    struct audio_device *adev = my_data->adev;
    struct mixer_ctl *ctl;
    char *mixer_ctl_name = "HD Voice Enable";
    int ret = 0;
    uint32_t set_values[ ] = {0,
                              ALL_SESSION_VSID};

    set_values[0] = state;
    ctl = mixer_get_ctl_by_name(adev->mixer, mixer_ctl_name);
    if (!ctl) {
        ALOGE("%s: Could not get ctl for mixer cmd - %s",
              __func__, mixer_ctl_name);
        return -EINVAL;
    } else {
        ALOGV("Setting HD Voice state: %d", state);
        ret = mixer_ctl_set_array(ctl, set_values, ARRAY_SIZE(set_values));
        my_data->hd_voice = state;
    }

    return ret;
}

static int update_external_device_status(struct platform_data *my_data,
                                 char* event_name, bool status)
{
    int ret = 0;
    struct audio_usecase *usecase;
    struct listnode *node;

    ALOGD("Recieved  external event switch %s", event_name);

    if (!strcmp(event_name, EVENT_EXTERNAL_SPK_1))
        my_data->external_spk_1 = status;
    else if (!strcmp(event_name, EVENT_EXTERNAL_SPK_2))
        my_data->external_spk_2 = status;
    else if (!strcmp(event_name, EVENT_EXTERNAL_MIC))
        my_data->external_mic = status;
    else {
        ALOGE("The audio event type is not found");
        return -EINVAL;
    }

    list_for_each(node, &my_data->adev->usecase_list) {
        usecase = node_to_item(node, struct audio_usecase, list);
        select_devices(my_data->adev, usecase->id);
    }

    return ret;
}

static int parse_audiocal_cfg(struct str_parms *parms, acdb_audio_cal_cfg_t *cal)
{
    int err;
    unsigned int val;
    char value[64];
    int ret = 0;

    if(parms == NULL || cal == NULL)
        return ret;

    err = str_parms_get_str(parms, "cal_persist", value, sizeof(value));
    if (err >= 0) {
        str_parms_del(parms, "cal_persist");
        cal->persist = (uint32_t) strtoul(value, NULL, 0);
        ret = ret | 0x1;
    }
    err = str_parms_get_str(parms, "cal_apptype", value, sizeof(value));
    if (err >= 0) {
        str_parms_del(parms, "cal_apptype");
        cal->app_type = (uint32_t) strtoul(value, NULL, 0);
        ret = ret | 0x2;
    }
    err = str_parms_get_str(parms, "cal_caltype", value, sizeof(value));
    if (err >= 0) {
        str_parms_del(parms, "cal_caltype");
        cal->cal_type = (uint32_t) strtoul(value, NULL, 0);
        ret = ret | 0x4;
    }
    err = str_parms_get_str(parms, "cal_samplerate", value, sizeof(value));
    if (err >= 0) {
        str_parms_del(parms, "cal_samplerate");
        cal->sampling_rate = (uint32_t) strtoul(value, NULL, 0);
        ret = ret | 0x8;
    }
    err = str_parms_get_str(parms, "cal_devid", value, sizeof(value));
    if (err >= 0) {
        str_parms_del(parms, "cal_devid");
        cal->dev_id = (uint32_t) strtoul(value, NULL, 0);
        ret = ret | 0x10;
    }
    err = str_parms_get_str(parms, "cal_snddevid", value, sizeof(value));
    if (err >= 0) {
        str_parms_del(parms, "cal_snddevid");
        cal->snd_dev_id = (uint32_t) strtoul(value, NULL, 0);
        ret = ret | 0x20;
    }
    err = str_parms_get_str(parms, "cal_topoid", value, sizeof(value));
    if (err >= 0) {
        str_parms_del(parms, "cal_topoid");
        cal->topo_id = (uint32_t) strtoul(value, NULL, 0);
        ret = ret | 0x40;
    }
    err = str_parms_get_str(parms, "cal_moduleid", value, sizeof(value));
    if (err >= 0) {
        str_parms_del(parms, "cal_moduleid");
        cal->module_id = (uint32_t) strtoul(value, NULL, 0);
        ret = ret | 0x80;
    }
    err = str_parms_get_str(parms, "cal_paramid", value, sizeof(value));
    if (err >= 0) {
        str_parms_del(parms, "cal_paramid");
        cal->param_id = (uint32_t) strtoul(value, NULL, 0);
        ret = ret | 0x100;
    }
    return ret;
}

static void set_audiocal(void *platform, struct str_parms *parms, char *value, int len) {
    struct platform_data *my_data = (struct platform_data *)platform;
    struct stream_out out;
    acdb_audio_cal_cfg_t cal={0};
    uint8_t *dptr = NULL;
    int32_t dlen;
    int err, ret;
    if(value == NULL || platform == NULL || parms == NULL) {
        ALOGE("[%s] received null pointer, failed",__func__);
        goto done_key_audcal;
    }

    /* parse audio calibration keys */
    ret = parse_audiocal_cfg(parms, &cal);

    /* handle audio calibration data now */
    err = str_parms_get_str(parms, AUDIO_PARAMETER_KEY_AUD_CALDATA, value, len);
    if (err >= 0) {
        str_parms_del(parms, AUDIO_PARAMETER_KEY_AUD_CALDATA);
        dlen = strlen(value);
        if(dlen <= 0) {
            ALOGE("[%s] null data received",__func__);
            goto done_key_audcal;
        }
        dptr = (uint8_t*) calloc(dlen, sizeof(uint8_t));
        if(dptr == NULL) {
            ALOGE("[%s] memory allocation failed for %d",__func__, dlen);
            goto done_key_audcal;
        }
        dlen = b64decode(value, strlen(value), dptr);
        if(dlen<=0) {
            ALOGE("[%s] data decoding failed %d", __func__, dlen);
            goto done_key_audcal;
        }

        if(cal.dev_id) {
          if(audio_is_input_device(cal.dev_id)) {
              cal.snd_dev_id = platform_get_input_snd_device(platform, cal.dev_id);
          } else {
              out.devices = cal.dev_id;
              cal.snd_dev_id = platform_get_output_snd_device(platform, &out);
          }
        }
        cal.acdb_dev_id = platform_get_snd_device_acdb_id(cal.snd_dev_id);
        ALOGD("Setting audio calibration for snd_device(%d) acdb_id(%d)",
                cal.snd_dev_id, cal.acdb_dev_id);
        if(cal.acdb_dev_id == -EINVAL) {
            ALOGE("[%s] Invalid acdb_device id %d for snd device id %d",
                       __func__, cal.acdb_dev_id, cal.snd_dev_id);
            goto done_key_audcal;
        }
        if(my_data->acdb_set_audio_cal) {
            ret = my_data->acdb_set_audio_cal((void *)&cal, (void*)dptr, dlen);
        }
    }
done_key_audcal:
    if(dptr != NULL)
        free(dptr);
}

int platform_set_parameters(void *platform, struct str_parms *parms)
{
    struct platform_data *my_data = (struct platform_data *)platform;
    char *str;
    char *value=NULL;
    int val, len;
    int ret = 0, err;
    char *kv_pairs = str_parms_to_str(parms);

    if(kv_pairs == NULL) {
        ret = -ENOMEM;
        ALOGE("[%s] key-value pair is NULL",__func__);
        goto done;
    }

    ALOGV_IF(kv_pairs != NULL, "%s: enter: %s", __func__, kv_pairs);

    len = strlen(kv_pairs);
    value = (char*)calloc(len, sizeof(char));
    if(value == NULL) {
        ret = -ENOMEM;
        ALOGE("[%s] failed to allocate memory",__func__);
        goto done;
    }
    err = str_parms_get_str(parms, AUDIO_PARAMETER_KEY_SLOWTALK, value, len);
    if (err >= 0) {
        bool state = false;
        if (!strncmp("true", value, sizeof("true"))) {
            state = true;
        }

        str_parms_del(parms, AUDIO_PARAMETER_KEY_SLOWTALK);
        ret = platform_set_slowtalk(my_data, state);
        if (ret)
            ALOGE("%s: Failed to set slow talk err: %d", __func__, ret);
    }

    err = str_parms_get_str(parms, AUDIO_PARAMETER_KEY_HD_VOICE, value, len);
    if (err >= 0) {
        bool state = false;
        if (!strncmp("true", value, sizeof("true"))) {
            state = true;
        }

        str_parms_del(parms, AUDIO_PARAMETER_KEY_HD_VOICE);
        if (my_data->hd_voice != state) {
            ret = set_hd_voice(my_data, state);
            if (ret)
                ALOGE("%s: Failed to set HD voice err: %d", __func__, ret);
        } else {
            ALOGV("%s: HD Voice already set to %d", __func__, state);
        }
    }

    err = str_parms_get_str(parms, AUDIO_PARAMETER_KEY_VOLUME_BOOST,
                            value, len);
    if (err >= 0) {
        str_parms_del(parms, AUDIO_PARAMETER_KEY_VOLUME_BOOST);

        if (my_data->acdb_reload_vocvoltable == NULL) {
            ALOGE("%s: acdb_reload_vocvoltable is NULL", __func__);
        } else if (!strcmp(value, "on")) {
            if (!my_data->acdb_reload_vocvoltable(VOICE_FEATURE_SET_VOLUME_BOOST)) {
                my_data->voice_feature_set = 1;
            }
        } else {
            if (!my_data->acdb_reload_vocvoltable(VOICE_FEATURE_SET_DEFAULT)) {
                my_data->voice_feature_set = 0;
            }
        }
    }

    err = str_parms_get_str(parms, AUDIO_PARAMETER_KEY_EXT_AUDIO_DEVICE,
                            value, len);
    if (err >= 0) {
        char *event_name, *status_str;
        bool status = false;
        str_parms_del(parms, AUDIO_PARAMETER_KEY_EXT_AUDIO_DEVICE);
        event_name = strtok_r(value, ",", &status_str);
        if (!event_name) {
            ret = -EINVAL;
            ALOGE("%s: event_name is NULL", __func__);
            goto done;
        }
        ALOGV("%s: recieved update of external audio device %s %s",
                         __func__,
                         event_name, status_str);
        if (!strncmp(status_str, "ON", sizeof("ON")))
            status = true;
        else if (!strncmp(status_str, "OFF", sizeof("OFF")))
            status = false;
        update_external_device_status(my_data, event_name, status);
    }

    /* handle audio calibration parameters */
    set_audiocal(platform, parms, value, len);
    native_audio_set_params(platform, parms, value, len);
done:
    ALOGV("%s: exit with code(%d)", __func__, ret);
    if(kv_pairs != NULL)
        free(kv_pairs);
    if(value != NULL)
        free(value);
    return ret;
}

int platform_set_incall_recording_session_id(void *platform,
                                             uint32_t session_id, int rec_mode)
{
    int ret = 0;
    struct platform_data *my_data = (struct platform_data *)platform;
    struct audio_device *adev = my_data->adev;
    struct mixer_ctl *ctl;
    const char *mixer_ctl_name = "Voc VSID";
    int num_ctl_values;
    int i;

    ctl = mixer_get_ctl_by_name(adev->mixer, mixer_ctl_name);
    if (!ctl) {
        ALOGE("%s: Could not get ctl for mixer cmd - %s",
              __func__, mixer_ctl_name);
        ret = -EINVAL;
    } else {
        num_ctl_values = mixer_ctl_get_num_values(ctl);
        for (i = 0; i < num_ctl_values; i++) {
            if (mixer_ctl_set_value(ctl, i, session_id)) {
                ALOGV("Error: invalid session_id: %x", session_id);
                ret = -EINVAL;
                break;
            }
        }
    }

    if (my_data->csd != NULL) {
        ret = my_data->csd->start_record(ALL_SESSION_VSID, rec_mode);
        if (ret < 0) {
            ALOGE("%s: csd_client_start_record failed, error %d",
                  __func__, ret);
        }
    }

    return ret;
}

int platform_stop_incall_recording_usecase(void *platform)
{
    int ret = 0;
    struct platform_data *my_data = (struct platform_data *)platform;

    if (my_data->csd != NULL) {
        ret = my_data->csd->stop_record(ALL_SESSION_VSID);
        if (ret < 0) {
            ALOGE("%s: csd_client_stop_record failed, error %d",
                  __func__, ret);
        }
    }

    return ret;
}

int platform_start_incall_music_usecase(void *platform)
{
    int ret = 0;
    struct platform_data *my_data = (struct platform_data *)platform;

    if (my_data->csd != NULL) {
        ret = my_data->csd->start_playback(ALL_SESSION_VSID);
        if (ret < 0) {
            ALOGE("%s: csd_client_start_playback failed, error %d",
                  __func__, ret);
        }
    }

    return ret;
}

int platform_stop_incall_music_usecase(void *platform)
{
    int ret = 0;
    struct platform_data *my_data = (struct platform_data *)platform;

    if (my_data->csd != NULL) {
        ret = my_data->csd->stop_playback(ALL_SESSION_VSID);
        if (ret < 0) {
            ALOGE("%s: csd_client_stop_playback failed, error %d",
                  __func__, ret);
        }
    }

    return ret;
}

int platform_update_lch(void *platform, struct voice_session *session,
                        enum voice_lch_mode lch_mode)
{
    int ret = 0;
    struct platform_data *my_data = (struct platform_data *)platform;

    if ((my_data->csd != NULL) && (my_data->csd->set_lch != NULL))
        ret = my_data->csd->set_lch(session->vsid, lch_mode);
    else
        ret = pcm_ioctl(session->pcm_tx, SNDRV_VOICE_IOCTL_LCH, &lch_mode);

    return ret;
}

static void get_audiocal(void *platform, void *keys, void *pReply) {
    struct platform_data *my_data = (struct platform_data *)platform;
    struct stream_out out;
    struct str_parms *query = (struct str_parms *)keys;
    struct str_parms *reply=(struct str_parms *)pReply;
    acdb_audio_cal_cfg_t cal={0};
    uint8_t *dptr = NULL;
    char value[512] = {0};
    char *rparms=NULL;
    int ret=0, err;
    uint32_t param_len;

    if(query==NULL || platform==NULL || reply==NULL) {
        ALOGE("[%s] received null pointer",__func__);
        ret=-EINVAL;
        goto done;
    }
    /* parse audiocal configuration keys */
    ret = parse_audiocal_cfg(query, &cal);
    if(ret == 0) {
        /* No calibration keys found */
        goto done;
    }
    err = str_parms_get_str(query, AUDIO_PARAMETER_KEY_AUD_CALDATA, value, sizeof(value));
    if (err >= 0) {
        str_parms_del(query, AUDIO_PARAMETER_KEY_AUD_CALDATA);
    } else {
        goto done;
    }

    if(cal.dev_id & AUDIO_DEVICE_BIT_IN) {
        cal.snd_dev_id = platform_get_input_snd_device(platform, cal.dev_id);
    } else if(cal.dev_id) {
        out.devices = cal.dev_id;
        cal.snd_dev_id = platform_get_output_snd_device(platform, &out);
    }
    cal.acdb_dev_id =  platform_get_snd_device_acdb_id(cal.snd_dev_id);
    if (cal.acdb_dev_id < 0) {
        ALOGE("%s: Failed. Could not find acdb id for snd device(%d)",
              __func__, cal.snd_dev_id);
        ret = -EINVAL;
        goto done_key_audcal;
    }
    ALOGD("[%s] Getting audio calibration for snd_device(%d) acdb_id(%d)",
           __func__, cal.snd_dev_id, cal.acdb_dev_id);

    param_len = MAX_SET_CAL_BYTE_SIZE;
    dptr = (uint8_t*)calloc(param_len, sizeof(uint8_t));
    if(dptr == NULL) {
        ALOGE("[%s] Memory allocation failed for length %d",__func__,param_len);
        ret = -ENOMEM;
        goto done_key_audcal;
    }
    if (my_data->acdb_get_audio_cal != NULL) {
        ret = my_data->acdb_get_audio_cal((void*)&cal, (void*)dptr, &param_len);
        if (ret == 0) {
            int dlen;
            if(param_len == 0 || param_len == MAX_SET_CAL_BYTE_SIZE) {
                ret = -EINVAL;
                goto done_key_audcal;
            }
            /* Allocate memory for encoding */
            rparms = (char*)calloc((param_len*2), sizeof(char));
            if(rparms == NULL) {
                ALOGE("[%s] Memory allocation failed for size %d",
                            __func__, param_len*2);
                ret = -ENOMEM;
                goto done_key_audcal;
            }
            if(cal.persist==0 && cal.module_id && cal.param_id) {
                err = b64encode(dptr+12, param_len-12, rparms);
            } else {
                err = b64encode(dptr, param_len, rparms);
            }
            if(err < 0) {
                ALOGE("[%s] failed to convert data to string", __func__);
                ret = -EINVAL;
                goto done_key_audcal;
            }
            str_parms_add_int(reply, AUDIO_PARAMETER_KEY_AUD_CALRESULT, ret);
            str_parms_add_str(reply, AUDIO_PARAMETER_KEY_AUD_CALDATA, rparms);
        }
    }
done_key_audcal:
    if(ret != 0) {
        str_parms_add_int(reply, AUDIO_PARAMETER_KEY_AUD_CALRESULT, ret);
        str_parms_add_str(reply, AUDIO_PARAMETER_KEY_AUD_CALDATA, "");
    }
done:
    if(dptr != NULL)
        free(dptr);
    if(rparms != NULL)
        free(rparms);
}

void platform_get_parameters(void *platform,
                            struct str_parms *query,
                            struct str_parms *reply)
{
    struct platform_data *my_data = (struct platform_data *)platform;
    char *str = NULL;
    char value[512] = {0};
    int ret;
    char *kv_pairs = NULL;

    ret = str_parms_get_str(query, AUDIO_PARAMETER_KEY_SLOWTALK,
                            value, sizeof(value));
    if (ret >= 0) {
        str_parms_add_str(reply, AUDIO_PARAMETER_KEY_SLOWTALK,
                          my_data->slowtalk?"true":"false");
    }

    ret = str_parms_get_str(query, AUDIO_PARAMETER_KEY_HD_VOICE,
                            value, sizeof(value));
    if (ret >= 0) {
        str_parms_add_str(reply, AUDIO_PARAMETER_KEY_HD_VOICE,
                          my_data->hd_voice?"true":"false");
    }

    ret = str_parms_get_str(query, AUDIO_PARAMETER_KEY_VOLUME_BOOST,
                            value, sizeof(value));
    if (ret >= 0) {
        if (my_data->voice_feature_set == VOICE_FEATURE_SET_VOLUME_BOOST) {
            strlcpy(value, "on", sizeof(value));
        } else {
            strlcpy(value, "off", sizeof(value));
        }

        str_parms_add_str(reply, AUDIO_PARAMETER_KEY_VOLUME_BOOST, value);
    }

    /* Handle audio calibration keys */
    get_audiocal(platform, query, reply);
    native_audio_get_params(query, reply, value, sizeof(value));

done:
    kv_pairs = str_parms_to_str(reply);
    ALOGV_IF(kv_pairs != NULL, "%s: exit: returns - %s", __func__, kv_pairs);
    free(kv_pairs);
}

/* Delay in Us */
int64_t platform_render_latency(audio_usecase_t usecase)
{
    switch (usecase) {
        case USECASE_AUDIO_PLAYBACK_DEEP_BUFFER:
            return DEEP_BUFFER_PLATFORM_DELAY;
        case USECASE_AUDIO_PLAYBACK_LOW_LATENCY:
            return LOW_LATENCY_PLATFORM_DELAY;
        default:
            return 0;
    }
}

int platform_update_usecase_from_source(int source, int usecase)
{
    ALOGV("%s: input source :%d", __func__, source);
    if(source == AUDIO_SOURCE_FM_TUNER)
        usecase = USECASE_AUDIO_RECORD_FM_VIRTUAL;
    return usecase;
}

bool platform_listen_device_needs_event(snd_device_t snd_device)
{
    bool needs_event = false;

    if ((snd_device >= SND_DEVICE_IN_BEGIN) &&
        (snd_device < SND_DEVICE_IN_END) &&
        (snd_device != SND_DEVICE_IN_CAPTURE_FM) &&
        (snd_device != SND_DEVICE_IN_CAPTURE_VI_FEEDBACK))
        needs_event = true;

    return needs_event;
}

bool platform_listen_usecase_needs_event(audio_usecase_t uc_id __unused)
{
    return false;
}

bool platform_sound_trigger_device_needs_event(snd_device_t snd_device)
{
    bool needs_event = false;

    if ((snd_device >= SND_DEVICE_IN_BEGIN) &&
        (snd_device < SND_DEVICE_IN_END) &&
        (snd_device != SND_DEVICE_IN_CAPTURE_FM) &&
        (snd_device != SND_DEVICE_IN_CAPTURE_VI_FEEDBACK))
        needs_event = true;

    return needs_event;
}

bool platform_sound_trigger_usecase_needs_event(audio_usecase_t uc_id __unused)
{
    return false;
}

/* Read  offload buffer size from a property.
 * If value is not power of 2  round it to
 * power of 2.
 */
uint32_t platform_get_compress_offload_buffer_size(audio_offload_info_t* info)
{
    char value[PROPERTY_VALUE_MAX] = {0};
    uint32_t fragment_size = COMPRESS_OFFLOAD_FRAGMENT_SIZE;
    if((property_get("audio.offload.buffer.size.kb", value, "")) &&
            atoi(value)) {
        fragment_size =  atoi(value) * 1024;
    }

    /* Use incoming offload buffer size if default buffer size is less */
    if ((info != NULL) && (fragment_size < info->offload_buffer_size)) {
        ALOGI("%s:: Overwriting offload buffer size default:%d new:%d", __func__,
              fragment_size,
              info->offload_buffer_size);
        fragment_size = info->offload_buffer_size;
    }

    // For FLAC use max size since it is loss less, and has sampling rates
    // upto 192kHZ
    if (info != NULL && !info->has_video &&
        info->format == AUDIO_FORMAT_FLAC) {
       fragment_size = MAX_COMPRESS_OFFLOAD_FRAGMENT_SIZE;
       ALOGV("FLAC fragment size %d", fragment_size);
    }

    if (info != NULL && info->has_video && info->is_streaming) {
        fragment_size = COMPRESS_OFFLOAD_FRAGMENT_SIZE_FOR_AV_STREAMING;
        ALOGV("%s: offload fragment size reduced for AV streaming to %d",
               __func__, fragment_size);
    }

    fragment_size = ALIGN( fragment_size, 1024);

    if(fragment_size < MIN_COMPRESS_OFFLOAD_FRAGMENT_SIZE)
        fragment_size = MIN_COMPRESS_OFFLOAD_FRAGMENT_SIZE;
    else if(fragment_size > MAX_COMPRESS_OFFLOAD_FRAGMENT_SIZE)
        fragment_size = MAX_COMPRESS_OFFLOAD_FRAGMENT_SIZE;
    ALOGV("%s: fragment_size %d", __func__, fragment_size);
    return fragment_size;
}

uint32_t platform_get_pcm_offload_buffer_size(audio_offload_info_t* info)
{
    uint32_t fragment_size = 0;
    uint32_t bits_per_sample = 16;
    uint32_t pcm_offload_time = PCM_OFFLOAD_BUFFER_DURATION;

    if (info->format == AUDIO_FORMAT_PCM_24_BIT_OFFLOAD) {
        bits_per_sample = 32;
    }

    //duration is set to 40 ms worth of stereo data at 48Khz
    //with 16 bit per sample, modify this when the channel
    //configuration is different
    fragment_size = (pcm_offload_time
                     * info->sample_rate
                     * (bits_per_sample >> 3)
                     * popcount(info->channel_mask))/1000;
    if(fragment_size < MIN_PCM_OFFLOAD_FRAGMENT_SIZE)
        fragment_size = MIN_PCM_OFFLOAD_FRAGMENT_SIZE;
    else if(fragment_size > MAX_PCM_OFFLOAD_FRAGMENT_SIZE)
        fragment_size = MAX_PCM_OFFLOAD_FRAGMENT_SIZE;
    // To have same PCM samples for all channels, the buffer size requires to
    // be multiple of (number of channels * bytes per sample)
    // For writes to succeed, the buffer must be written at address which is multiple of 32
    fragment_size = ALIGN(fragment_size, ((bits_per_sample >> 3)* popcount(info->channel_mask) * 32));

    ALOGI("PCM offload Fragment size to %d bytes", fragment_size);
    return fragment_size;
}

bool platform_use_small_buffer(audio_offload_info_t* info)
{
    return OFFLOAD_USE_SMALL_BUFFER;
}

int platform_set_codec_backend_cfg(struct audio_device* adev,
                         snd_device_t snd_device,
                         unsigned int bit_width, unsigned int sample_rate)
{
    int ret = 0;
    int backend_idx = DEFAULT_CODEC_BACKEND;
    struct platform_data *my_data = (struct platform_data *)adev->platform;

    backend_idx = platform_get_backend_index(snd_device);
    ALOGV("%s bit width: %d, sample rate: %d backend_idx - %d",
            __func__, bit_width, sample_rate, backend_idx);

    if (bit_width !=
        my_data->current_backend_cfg[backend_idx].bit_width) {

        struct  mixer_ctl *ctl;
        ctl = mixer_get_ctl_by_name(adev->mixer,
                    my_data->current_backend_cfg[backend_idx].bitwidth_mixer_ctl);
        if (!ctl) {
            ALOGE("%s: Could not get ctl for mixer command - %s",
                    __func__, my_data->current_backend_cfg[backend_idx].bitwidth_mixer_ctl);
            return -EINVAL;
        }

        if (bit_width == 24) {
            mixer_ctl_set_enum_by_string(ctl, "S24_LE");
        } else {
            mixer_ctl_set_enum_by_string(ctl, "S16_LE");
            if (backend_idx != HEADPHONE_44_1_BACKEND)
                sample_rate = CODEC_BACKEND_DEFAULT_SAMPLE_RATE;
        }
        my_data->current_backend_cfg[backend_idx].bit_width = bit_width;
        ALOGD("%s: %s mixer set to %d bit", __func__,
            my_data->current_backend_cfg[backend_idx].bitwidth_mixer_ctl, bit_width);
    }

    /*
     * Backend sample rate configuration follows:
     * 16 bit playback - 48khz for streams at any valid sample rate
     * 24 bit playback - 48khz for stream sample rate less than 48khz
     * 24 bit playback - 96khz for sample rate range of 48khz to 96khz
     * 24 bit playback - 192khz for sample rate range of 96khz to 192 khz
     * Upper limit is inclusive in the sample rate range.
     */
    if (sample_rate !=
       my_data->current_backend_cfg[backend_idx].sample_rate) {
            char *rate_str = NULL;
            struct  mixer_ctl *ctl;

            switch (sample_rate) {
            case 8000:
            case 11025:
            case 16000:
            case 22050:
            case 32000:
            case 48000:
                rate_str = "KHZ_48";
                break;
            case 44100:
                rate_str = "KHZ_44P1";
                break;
            case 64000:
            case 88200:
            case 96000:
                rate_str = "KHZ_96";
                break;
            case 176400:
            case 192000:
                rate_str = "KHZ_192";
                break;
            default:
                rate_str = "KHZ_48";
                break;
            }

            ctl = mixer_get_ctl_by_name(adev->mixer,
                my_data->current_backend_cfg[backend_idx].samplerate_mixer_ctl);
            if(!ctl) {
                ALOGE("%s: Could not get ctl for mixer command - %s",
                    __func__, my_data->current_backend_cfg[backend_idx].samplerate_mixer_ctl);
                return -EINVAL;
            }

            ALOGD("%s: %s set to %s", __func__,
                my_data->current_backend_cfg[backend_idx].samplerate_mixer_ctl, rate_str);
            mixer_ctl_set_enum_by_string(ctl, rate_str);
            my_data->current_backend_cfg[backend_idx].sample_rate = sample_rate;
    }

    return ret;
}

bool platform_check_codec_backend_cfg(struct audio_device* adev,
                                   struct audio_usecase* usecase,
                                   snd_device_t snd_device,
                                   unsigned int* new_bit_width,
                                   unsigned int* new_sample_rate)
{
    bool backend_change = false;
    struct listnode *node;
    struct stream_out *out = NULL;
    unsigned int bit_width;
    unsigned int sample_rate;
    char value[PROPERTY_VALUE_MAX] = {0};
    int backend_idx = DEFAULT_CODEC_BACKEND;
    int usecase_backend_idx = DEFAULT_CODEC_BACKEND;
    struct platform_data *my_data = (struct platform_data *)adev->platform;

    backend_idx = platform_get_backend_index(snd_device);

    bit_width = *new_bit_width;
    sample_rate = *new_sample_rate;

    ALOGI("%s Codec selected backend: %d current bit width: %d and sample rate: %d",
               __func__, backend_idx, bit_width, sample_rate);

    // For voice calls use default configuration i.e. 16b/48K, only applicable to
    // default backend
    // force routing is not required here, caller will do it anyway
    if ((voice_is_in_call(adev) || adev->mode == AUDIO_MODE_IN_COMMUNICATION) &&
        backend_idx == DEFAULT_CODEC_BACKEND) {
        ALOGW("%s:Use default bw and sr for voice/voip calls ",__func__);
        bit_width = CODEC_BACKEND_DEFAULT_BIT_WIDTH;
        sample_rate =  CODEC_BACKEND_DEFAULT_SAMPLE_RATE;
    } else {
        /*
         * The backend should be configured at highest bit width and/or
         * sample rate amongst all playback usecases.
         * If the selected sample rate and/or bit width differ with
         * current backend sample rate and/or bit width, then, we set the
         * backend re-configuration flag.
         *
         * Exception: 16 bit playbacks is allowed through 16 bit/48 khz backend only
         */
        list_for_each(node, &adev->usecase_list) {
            struct audio_usecase *curr_usecase;
            curr_usecase = node_to_item(node, struct audio_usecase, list);
            if (curr_usecase->type == PCM_PLAYBACK &&
                usecase != curr_usecase) {
                struct stream_out *out =
                           (struct stream_out*) curr_usecase->stream.out;
                usecase_backend_idx = platform_get_backend_index(curr_usecase->out_snd_device);

                if (out != NULL &&
                    usecase_backend_idx == backend_idx) {
                    ALOGV("%s: usecase Offload playback running bw %d sr %d device %s be_idx %d",
                            __func__, out->bit_width, out->sample_rate,
                            platform_get_snd_device_name(curr_usecase->out_snd_device), usecase_backend_idx);
                        if (bit_width < out->bit_width)
                            bit_width = out->bit_width;
                        if (sample_rate < out->sample_rate)
                            sample_rate = out->sample_rate;
                        if (out->sample_rate < OUTPUT_SAMPLING_RATE_44100)
                            sample_rate = CODEC_BACKEND_DEFAULT_SAMPLE_RATE;
                }
            }
        }
    }
    if (backend_idx != HEADPHONE_44_1_BACKEND) {
        // 16 bit playbacks are allowed through 16 bit/48 khz backend only for
        // all non-native streams
        if (16 == bit_width) {
            sample_rate = CODEC_BACKEND_DEFAULT_SAMPLE_RATE;
            ALOGD("%s: resetting sample_rate back to default, "
                   "backend_idx: %d", __func__, backend_idx);
        }

        //check if mulitchannel clip needs to be down sampled  to 48k
        property_get("audio.playback.mch.downsample",value,"");
        if (!strncmp("true", value, sizeof("true"))) {
            out = usecase->stream.out;
            if ((popcount(out->channel_mask) > 2) &&
                          (out->sample_rate > CODEC_BACKEND_DEFAULT_SAMPLE_RATE) &&
                          !(out->flags & AUDIO_OUTPUT_FLAG_COMPRESS_PASSTHROUGH)) {
                /* update out sample rate to reflect current backend sample rate  */
                sample_rate = CODEC_BACKEND_DEFAULT_SAMPLE_RATE;
                ALOGD("%s: MCH session defaulting sample rate to %d",
                     __func__, sample_rate);
            }
        }
        // 24 bit playback on speakers is allowed through 48 khz backend only
        // bit width re-configured based on platform info
        if ((24 == bit_width) &&
            (usecase->stream.out->devices & AUDIO_DEVICE_OUT_SPEAKER)) {
            bit_width = (uint32_t)platform_get_snd_device_bit_width(SND_DEVICE_OUT_SPEAKER);
            sample_rate = CODEC_BACKEND_DEFAULT_SAMPLE_RATE;
        }
    }
    ALOGI("%s Codec selected backend: %d updated bit width: %d and sample rate: %d",
               __func__, backend_idx, bit_width, sample_rate);
    // Force routing if the expected bitwdith or samplerate
    // is not same as current backend comfiguration
    if ((bit_width != my_data->current_backend_cfg[backend_idx].bit_width) ||
        (sample_rate != my_data->current_backend_cfg[backend_idx].sample_rate)) {
        *new_bit_width = bit_width;
        *new_sample_rate = sample_rate;
        backend_change = true;
        ALOGI("%s Codec backend needs to be updated. new bit width: %d new sample rate: %d",
               __func__, *new_bit_width, *new_sample_rate);
    }

    return backend_change;
}

bool platform_check_and_set_codec_backend_cfg(struct audio_device* adev,
    struct audio_usecase *usecase, snd_device_t snd_device)
{
    unsigned int new_bit_width;
    unsigned int new_sample_rate;
    int backend_idx = DEFAULT_CODEC_BACKEND;
    struct platform_data *my_data = (struct platform_data *)adev->platform;

    ALOGV("%s: usecase = %d", __func__, usecase->id );

    backend_idx = platform_get_backend_index(snd_device);

    new_bit_width = usecase->stream.out->bit_width;
    new_sample_rate = usecase->stream.out->sample_rate;

    ALOGI("%s: Usecase bitwidth %d, samplerate %d, backend_idx %d",
        __func__, new_bit_width, new_sample_rate, backend_idx);
    if (platform_check_codec_backend_cfg(adev, usecase, snd_device,
                                      &new_bit_width, &new_sample_rate)) {
        platform_set_codec_backend_cfg(adev, snd_device,
                                       new_bit_width, new_sample_rate);
        return true;
    }

    return false;
}

int platform_set_snd_device_backend(snd_device_t device, const char *backend)
{
    int ret = 0;

    if ((device < SND_DEVICE_MIN) || (device >= SND_DEVICE_MAX)) {
        ALOGE("%s: Invalid snd_device = %d",
            __func__, device);
        ret = -EINVAL;
        goto done;
    }

    if (backend_table[device]) {
        free(backend_table[device]);
    }
    backend_table[device] = strdup(backend);
done:
    return ret;
}

int platform_set_usecase_pcm_id(audio_usecase_t usecase, int32_t type, int32_t pcm_id)
{
    int ret = 0;
    if ((usecase <= USECASE_INVALID) || (usecase >= AUDIO_USECASE_MAX)) {
        ALOGE("%s: invalid usecase case idx %d", __func__, usecase);
        ret = -EINVAL;
        goto done;
    }

    if ((type != 0) && (type != 1)) {
        ALOGE("%s: invalid usecase type", __func__);
        ret = -EINVAL;
    }
    pcm_device_table[usecase][type] = pcm_id;
done:
    return ret;
}

void platform_get_device_to_be_id_map(int **device_to_be_id, int *length)
{
     *device_to_be_id = msm_device_to_be_id;
     *length = msm_be_id_array_len;
}
int platform_set_stream_channel_map(void *platform, audio_channel_mask_t channel_mask, int snd_id)
{
    int ret = 0;
    int channels = audio_channel_count_from_out_mask(channel_mask);

    char channel_map[8];
    memset(channel_map, 0, sizeof(channel_map));
    /* Following are all most common standard WAV channel layouts
       overridden by channel mask if its allowed and different */
    switch (channels) {
        case 1:
            /* AUDIO_CHANNEL_OUT_MONO */
            channel_map[0] = PCM_CHANNEL_FC;
            break;
        case 2:
            /* AUDIO_CHANNEL_OUT_STEREO */
            channel_map[0] = PCM_CHANNEL_FL;
            channel_map[1] = PCM_CHANNEL_FR;
            break;
        case 3:
            /* AUDIO_CHANNEL_OUT_2POINT1 */
            channel_map[0] = PCM_CHANNEL_FL;
            channel_map[1] = PCM_CHANNEL_FR;
            channel_map[2] = PCM_CHANNEL_FC;
            break;
        case 4:
            /* AUDIO_CHANNEL_OUT_QUAD_SIDE */
            channel_map[0] = PCM_CHANNEL_FL;
            channel_map[1] = PCM_CHANNEL_FR;
            channel_map[2] = PCM_CHANNEL_LS;
            channel_map[3] = PCM_CHANNEL_RS;
            if (channel_mask == AUDIO_CHANNEL_OUT_QUAD_BACK)
            {
                channel_map[2] = PCM_CHANNEL_LB;
                channel_map[3] = PCM_CHANNEL_RB;
            }
            if (channel_mask == AUDIO_CHANNEL_OUT_SURROUND)
            {
                channel_map[2] = PCM_CHANNEL_FC;
                channel_map[3] = PCM_CHANNEL_CS;
            }
            break;
        case 5:
            /* AUDIO_CHANNEL_OUT_PENTA */
            channel_map[0] = PCM_CHANNEL_FL;
            channel_map[1] = PCM_CHANNEL_FR;
            channel_map[2] = PCM_CHANNEL_FC;
            channel_map[3] = PCM_CHANNEL_LB;
            channel_map[4] = PCM_CHANNEL_RB;
            break;
        case 6:
            /* AUDIO_CHANNEL_OUT_5POINT1 */
            channel_map[0] = PCM_CHANNEL_FL;
            channel_map[1] = PCM_CHANNEL_FR;
            channel_map[2] = PCM_CHANNEL_FC;
            channel_map[3] = PCM_CHANNEL_LFE;
            channel_map[4] = PCM_CHANNEL_LB;
            channel_map[5] = PCM_CHANNEL_RB;
            if (channel_mask == AUDIO_CHANNEL_OUT_5POINT1_SIDE)
            {
                channel_map[4] = PCM_CHANNEL_LS;
                channel_map[5] = PCM_CHANNEL_RS;
            }
            break;
        case 7:
            /* AUDIO_CHANNEL_OUT_6POINT1 */
            channel_map[0] = PCM_CHANNEL_FL;
            channel_map[1] = PCM_CHANNEL_FR;
            channel_map[2] = PCM_CHANNEL_FC;
            channel_map[3] = PCM_CHANNEL_LFE;
            channel_map[4] = PCM_CHANNEL_LB;
            channel_map[5] = PCM_CHANNEL_RB;
            channel_map[6] = PCM_CHANNEL_CS;
            break;
        case 8:
            /* AUDIO_CHANNEL_OUT_7POINT1 */
            channel_map[0] = PCM_CHANNEL_FL;
            channel_map[1] = PCM_CHANNEL_FR;
            channel_map[2] = PCM_CHANNEL_FC;
            channel_map[3] = PCM_CHANNEL_LFE;
            channel_map[4] = PCM_CHANNEL_LB;
            channel_map[5] = PCM_CHANNEL_RB;
            channel_map[6] = PCM_CHANNEL_LS;
            channel_map[7] = PCM_CHANNEL_RS;
            break;
        default:
            ALOGE("unsupported channels %d for setting channel map", channels);
            return -1;
    }
    ret = platform_set_channel_map(platform, channels, channel_map, snd_id);
    return ret;
}

int platform_get_edid_info(void *platform)
{
    struct platform_data *my_data = (struct platform_data *)platform;
    struct audio_device *adev = my_data->adev;
    char block[MAX_SAD_BLOCKS * SAD_BLOCK_SIZE];
    char *sad = block;
    int num_audio_blocks;
    int channel_count = 2;
    int i, ret, count;

    struct mixer_ctl *ctl;
    char edid_data[MAX_SAD_BLOCKS * SAD_BLOCK_SIZE + 1] = {0};
    edid_audio_info *info;

    if (my_data->edid_valid) {
        /* use cached edid */
        return 0;
    }

    if (my_data->edid_info == NULL) {
        my_data->edid_info =
            (struct edid_audio_info *)calloc(1, sizeof(struct edid_audio_info));
    }

    info = my_data->edid_info;

    ctl = mixer_get_ctl_by_name(adev->mixer, AUDIO_DATA_BLOCK_MIXER_CTL);
    if (!ctl) {
        ALOGE("%s: Could not get ctl for mixer cmd - %s",
              __func__, AUDIO_DATA_BLOCK_MIXER_CTL);
        goto fail;
    }

    mixer_ctl_update(ctl);

    count = mixer_ctl_get_num_values(ctl);

    /* Read SAD blocks, clamping the maximum size for safety */
    if (count > (int)sizeof(block))
        count = (int)sizeof(block);

    ret = mixer_ctl_get_array(ctl, block, count);
    if (ret != 0) {
        ALOGE("%s: mixer_ctl_get_array() failed to get EDID info", __func__);
        goto fail;
    }
    edid_data[0] = count;
    memcpy(&edid_data[1], block, count);

    if (!edid_get_sink_caps(info, edid_data)) {
        ALOGE("%s: Failed to get HDMI sink capabilities", __func__);
        goto fail;
    }
    my_data->edid_valid = true;
    return 0;
fail:
    if (my_data->edid_info) {
        free(my_data->edid_info);
        my_data->edid_info = NULL;
        my_data->edid_valid = false;
    }
    ALOGE("%s: return -EINVAL", __func__);
    return -EINVAL;
}


int platform_set_channel_allocation(void *platform, int channel_alloc)
{
    struct mixer_ctl *ctl;
    const char *mixer_ctl_name = "HDMI RX CA";
    int ret;
    struct platform_data *my_data = (struct platform_data *)platform;
    struct audio_device *adev = my_data->adev;

    ctl = mixer_get_ctl_by_name(adev->mixer, mixer_ctl_name);
    if (!ctl) {
        ALOGE("%s: Could not get ctl for mixer cmd - %s",
              __func__, mixer_ctl_name);
        ret = EINVAL;
    }
    ALOGD(":%s channel allocation = 0x%x", __func__, channel_alloc);
    ret = mixer_ctl_set_value(ctl, 0, channel_alloc);

    if (ret < 0) {
        ALOGE("%s: Could not set ctl, error:%d ", __func__, ret);
    }

    return ret;
}

int platform_set_channel_map(void *platform, int ch_count, char *ch_map, int snd_id)
{
    struct mixer_ctl *ctl;
    char mixer_ctl_name[44] = {0}; // max length of name is 44 as defined
    int ret;
    unsigned int i;
    int set_values[8] = {0};
    char device_num[13]; // device number up to 2 digit
    struct platform_data *my_data = (struct platform_data *)platform;
    struct audio_device *adev = my_data->adev;
    ALOGV("%s channel_count:%d",__func__, ch_count);
    if (NULL == ch_map) {
        ALOGE("%s: Invalid channel mapping used", __func__);
        return -EINVAL;
    }

    /*
     * If snd_id is greater than 0, stream channel mapping
     * If snd_id is below 0, typically -1, device channel mapping
     */
    if (snd_id >= 0) {
        snprintf(mixer_ctl_name, sizeof(mixer_ctl_name), "Playback Channel Map%d", snd_id);
    } else {
        strlcpy(mixer_ctl_name, "Playback Device Channel Map", sizeof(mixer_ctl_name));
    }

    ALOGD("%s mixer_ctl_name:%s", __func__, mixer_ctl_name);

    ctl = mixer_get_ctl_by_name(adev->mixer, mixer_ctl_name);
    if (!ctl) {
        ALOGE("%s: Could not get ctl for mixer cmd - %s",
              __func__, mixer_ctl_name);
        return -EINVAL;
    }
    for (i = 0; i< ARRAY_SIZE(set_values); i++) {
        set_values[i] = ch_map[i];
    }

    ALOGD("%s: set mapping(%d %d %d %d %d %d %d %d) for channel:%d", __func__,
        set_values[0], set_values[1], set_values[2], set_values[3], set_values[4],
        set_values[5], set_values[6], set_values[7], ch_count);

    ret = mixer_ctl_set_array(ctl, set_values, ch_count);
    if (ret < 0) {
        ALOGE("%s: Could not set ctl, error:%d ch_count:%d",
              __func__, ret, ch_count);
    }
    return ret;
}

unsigned char platform_map_to_edid_format(int audio_format)
{
    unsigned char format;
    switch (audio_format & AUDIO_FORMAT_MAIN_MASK) {
    case AUDIO_FORMAT_AC3:
        ALOGV("%s: AC3", __func__);
        format = AC3;
        break;
    case AUDIO_FORMAT_AAC:
        ALOGV("%s:AAC", __func__);
        format = AAC;
        break;
    case AUDIO_FORMAT_AAC_ADTS:
        ALOGV("%s:AAC_ADTS", __func__);
        format = AAC;
        break;
    case AUDIO_FORMAT_E_AC3:
        ALOGV("%s:E_AC3", __func__);
        format = DOLBY_DIGITAL_PLUS;
        break;
    case AUDIO_FORMAT_PCM_16_BIT:
    case AUDIO_FORMAT_PCM_16_BIT_OFFLOAD:
    case AUDIO_FORMAT_PCM_24_BIT_OFFLOAD:
    default:
        ALOGV("%s:PCM", __func__);
        format =  LPCM;
        break;
    }
    return format;
}

uint32_t platform_get_compress_passthrough_buffer_size(
                                          audio_offload_info_t* info)
{
    uint32_t fragment_size = MIN_COMPRESS_PASSTHROUGH_FRAGMENT_SIZE;
    if (!info->has_video)
        fragment_size = MIN_COMPRESS_PASSTHROUGH_FRAGMENT_SIZE;

    return fragment_size;
}

void platform_reset_edid_info(void *platform) {

    ALOGV("%s:", __func__);
    struct platform_data *my_data = (struct platform_data *)platform;
    if (my_data->edid_info) {
        ALOGV("%s :free edid", __func__);
        free(my_data->edid_info);
        my_data->edid_info = NULL;
    }
}

bool platform_is_edid_supported_format(void *platform, int format)
{
    struct platform_data *my_data = (struct platform_data *)platform;
    struct audio_device *adev = my_data->adev;
    edid_audio_info *info = NULL;
    int num_audio_blocks;
    int i, ret, count;
    unsigned char format_id = platform_map_to_edid_format(format);

    ret = platform_get_edid_info(platform);
    info = (edid_audio_info *)my_data->edid_info;
    if (ret == 0 && info != NULL) {
        for (i = 0; i < info->audio_blocks && i < MAX_EDID_BLOCKS; i++) {
             /*
              * To check
              *  is there any special for CONFIG_HDMI_PASSTHROUGH_CONVERT
              *  & DOLBY_DIGITAL_PLUS
              */
            if (info->audio_blocks_array[i].format_id == format_id) {
                ALOGV("%s:platform_is_edid_supported_format true %x",
                      __func__, format);
                return true;
            }
        }
    }
    ALOGV("%s:platform_is_edid_supported_format false %x",
           __func__, format);
    return false;
}

int platform_set_edid_channels_configuration(void *platform, int channels) {

    struct platform_data *my_data = (struct platform_data *)platform;
    struct audio_device *adev = my_data->adev;
    edid_audio_info *info = NULL;
    int num_audio_blocks;
    int channel_count = 2;
    int i, ret, count;
    char default_channelMap[MAX_CHANNELS_SUPPORTED] = {0};

    ret = platform_get_edid_info(platform);
    info = (edid_audio_info *)my_data->edid_info;
    if(ret == 0 && info != NULL) {
        if (channels > 2) {

            ALOGV("%s:able to get HDMI sink capabilities multi channel playback",
                   __func__);
            for (i = 0; i < info->audio_blocks && i < MAX_EDID_BLOCKS; i++) {
                if (info->audio_blocks_array[i].format_id == LPCM &&
                      info->audio_blocks_array[i].channels > channel_count &&
                      info->audio_blocks_array[i].channels <= MAX_HDMI_CHANNEL_CNT) {
                    channel_count = info->audio_blocks_array[i].channels;
                }
            }
            ALOGVV("%s:channel_count:%d", __func__, channel_count);
            /*
             * Channel map is set for supported hdmi max channel count even
             * though the input channel count set on adm is less than or equal to
             * max supported channel count
             */
            platform_set_channel_map(platform, channel_count, info->channel_map, -1);
            platform_set_channel_allocation(platform, info->channel_allocation);
        } else {
            default_channelMap[0] = PCM_CHANNEL_FL;
            default_channelMap[1] = PCM_CHANNEL_FR;
            platform_set_channel_map(platform,2,default_channelMap,-1);
            platform_set_channel_allocation(platform,0);
        }
    }

    return 0;
}

void platform_cache_edid(void * platform)
{
    platform_get_edid_info(platform);
}

void platform_invalidate_edid(void * platform)
{
    struct platform_data *my_data = (struct platform_data *)platform;
    my_data->edid_valid = false;
    if (my_data->edid_info) {
        memset(my_data->edid_info, 0, sizeof(struct edid_audio_info));
    }
}

int platform_set_mixer_control(struct stream_out *out, const char * mixer_ctl_name,
                      const char *mixer_val)
{
    struct audio_device *adev = out->dev;
    struct mixer_ctl *ctl = NULL;
    ALOGD("setting mixer ctl %s with value %s", mixer_ctl_name, mixer_val);
    ctl = mixer_get_ctl_by_name(adev->mixer, mixer_ctl_name);
    if (!ctl) {
        ALOGE("%s: could not get ctl for mixer cmd - %s",
              __func__, mixer_ctl_name);
        return -EINVAL;
    }

    return mixer_ctl_set_enum_by_string(ctl, mixer_val);
}

int platform_set_hdmi_config(struct stream_out *out)
{
    struct listnode *node;
    struct audio_usecase *usecase;
    struct audio_device *adev = out->dev;
    const char *hdmi_format_ctrl = "HDMI RX Format";
    const char *hdmi_rate_ctrl = "HDMI_RX SampleRate";
    int sample_rate = out->sample_rate;
    /*TODO: Add rules and check if this needs to be done.*/
    if((is_offload_usecase(out->usecase)) &&
        (out->compr_config.codec->compr_passthr == PASSTHROUGH ||
        out->compr_config.codec->compr_passthr == PASSTHROUGH_CONVERT)) {
        /* TODO: can we add mixer control for channels here avoid setting */
        if ((out->format == AUDIO_FORMAT_E_AC3 ||
            out->format == AUDIO_FORMAT_E_AC3_JOC) &&
            (out->compr_config.codec->compr_passthr == PASSTHROUGH))
            sample_rate = out->sample_rate * 4;
        ALOGD("%s:HDMI compress format and samplerate %d, sample_rate %d",
               __func__, out->sample_rate, sample_rate);
        platform_set_mixer_control(out, hdmi_format_ctrl, "Compr");
        switch (sample_rate) {
            case 32000:
                platform_set_mixer_control(out, hdmi_rate_ctrl, "KHZ_32");
                break;
            case 44100:
                platform_set_mixer_control(out, hdmi_rate_ctrl, "KHZ_44_1");
                break;
            case 96000:
                platform_set_mixer_control(out, hdmi_rate_ctrl, "KHZ_96");
                break;
            case 176400:
                platform_set_mixer_control(out, hdmi_rate_ctrl, "KHZ_176_4");
                break;
            case 192000:
                platform_set_mixer_control(out, hdmi_rate_ctrl, "KHZ_192");
                break;
            case 128000:
                if (out->format != AUDIO_FORMAT_E_AC3) {
                    platform_set_mixer_control(out, hdmi_rate_ctrl, "KHZ_128");
                    break;
                } else
                   ALOGW("Unsupported sample rate for E_AC3 32K");
            default:
            case 48000:
                platform_set_mixer_control(out, hdmi_rate_ctrl, "KHZ_48");
                break;
        }
    } else {
        ALOGD("%s: HDMI pcm and samplerate %d", __func__,
               out->sample_rate);
        platform_set_mixer_control(out, hdmi_format_ctrl, "LPCM");
        platform_set_mixer_control(out, hdmi_rate_ctrl, "KHZ_48");
    }

    /*
     * Deroute all the playback streams routed to HDMI so that
     * the back end is deactivated. Note that backend will not
     * be deactivated if any one stream is connected to it.
     */
    list_for_each(node, &adev->usecase_list) {
        usecase = node_to_item(node, struct audio_usecase, list);
        ALOGV("%s:disable: usecase type %d, devices 0x%x", __func__,
               usecase->type, usecase->devices);
        if (usecase->type == PCM_PLAYBACK &&
                usecase->devices & AUDIO_DEVICE_OUT_AUX_DIGITAL) {
            disable_audio_route(adev, usecase);
        }
    }

    /*
     * Enable all the streams disabled above. Now the HDMI backend
     * will be activated with new channel configuration
     */
    list_for_each(node, &adev->usecase_list) {
        usecase = node_to_item(node, struct audio_usecase, list);
        ALOGV("%s:enable: usecase type %d, devices 0x%x", __func__,
               usecase->type, usecase->devices);
        if (usecase->type == PCM_PLAYBACK &&
                usecase->devices & AUDIO_DEVICE_OUT_AUX_DIGITAL) {
            enable_audio_route(adev, usecase);
        }
    }

    return 0;
}

int platform_set_device_params(struct stream_out *out, int param, int value)
{
    struct audio_device *adev = out->dev;
    struct mixer_ctl *ctl;
    char *mixer_ctl_name = "Device PP Params";
    int ret = 0;
    uint32_t set_values[] = {0,0};

    set_values[0] = param;
    set_values[1] = value;

    ctl = mixer_get_ctl_by_name(adev->mixer, mixer_ctl_name);
    if (!ctl) {
        ALOGE("%s: Could not get ctl for mixer cmd - %s",
              __func__, mixer_ctl_name);
        ret = -EINVAL;
        goto end;
    }

    ALOGV("%s: Setting device pp params param: %d, value %d mixer ctrl:%s",
          __func__,param, value, mixer_ctl_name);
    mixer_ctl_set_array(ctl, set_values, ARRAY_SIZE(set_values));

end:
    return ret;
}

/*
 * This is a lookup table to map names of speaker device with respective left and right TZ names.
 * Also the tz names for a particular left or right speaker can be overriden by adding
 * corresponding entry in audio_platform_info.xml file.
 */
struct speaker_device_to_tz_names speaker_device_tz_names = {
    {SND_DEVICE_OUT_SPEAKER, "", ""},
};

/*
 * This is a lookup table to map android audio input device to audio h/w interface (backend).
 * The table can be extended for other input devices by adding appropriate entries.
 * Also the audio interface for a particular input device can be overriden by adding
 * corresponding entry in audio_platform_info.xml file.
 */
struct audio_device_to_audio_interface audio_device_to_interface_table[] = {
    {AUDIO_DEVICE_IN_BUILTIN_MIC, ENUM_TO_STRING(AUDIO_DEVICE_IN_BUILTIN_MIC), "SLIMBUS_0"},
    {AUDIO_DEVICE_IN_BACK_MIC, ENUM_TO_STRING(AUDIO_DEVICE_IN_BACK_MIC), "SLIMBUS_0"},
};

int audio_device_to_interface_table_len  =
    sizeof(audio_device_to_interface_table) / sizeof(audio_device_to_interface_table[0]);

int platform_set_audio_device_interface(const char *device_name, const char *intf_name,
                                        const char *codec_type __unused)
{
    int ret = 0;
    int i;

    if (device_name == NULL || intf_name == NULL) {
        ALOGE("%s: Invalid input", __func__);

        ret = -EINVAL;
        goto done;
    }

    ALOGD("%s: Enter, device name:%s, intf name:%s", __func__, device_name, intf_name);

    size_t device_name_len = strlen(device_name);
    for (i = 0; i < audio_device_to_interface_table_len; i++) {
        char* name = audio_device_to_interface_table[i].device_name;
        size_t name_len = strlen(name);
        if ((name_len == device_name_len) &&
            (strncmp(device_name, name, name_len) == 0)) {
            ALOGD("%s: Matched device name:%s, overwrite intf name with %s",
                  __func__, device_name, intf_name);

            strlcpy(audio_device_to_interface_table[i].interface_name, intf_name,
                    sizeof(audio_device_to_interface_table[i].interface_name));
            goto done;
        }
    }
    ALOGE("%s: Could not find matching device name %s",
            __func__, device_name);

    ret = -EINVAL;

done:
    return ret;
}

int platform_set_spkr_device_tz_names(snd_device_t index,
                                      const char *spkr_1_tz_name, const char *spkr_2_tz_name)
{
    int ret = 0;
    int i;

    if (spkr_1_tz_name == NULL && spkr_2_tz_name == NULL) {
        ALOGE("%s: Invalid input", __func__);
        ret = -EINVAL;
        goto done;
    }
    if (index != speaker_device_tz_names.snd_device) {
        ALOGE("%s: not matching speaker device\n");
        ret = -EINVAL;
        goto done;
    }
    ALOGD("%s: Enter, spkr_1_tz_name :%s, spkr_2_tz_name:%s",
           __func__, spkr_1_tz_name, spkr_2_tz_name);

    if (spkr_1_tz_name != NULL)
        strlcpy(speaker_device_tz_names.spkr_1_tz_name, spkr_1_tz_name,
                sizeof(speaker_device_tz_names.spkr_1_tz_name));

    if (spkr_2_tz_name != NULL)
        strlcpy(speaker_device_tz_names.spkr_2_tz_name, spkr_2_tz_name,
                sizeof(speaker_device_tz_names.spkr_2_tz_name));
done:
    return ret;
}

int platform_get_wsa_mode (void *adev)
{
    return 0;
}<|MERGE_RESOLUTION|>--- conflicted
+++ resolved
@@ -705,15 +705,9 @@
     struct platform_data *my_data = (struct platform_data *)adev->platform;
     snd_device_t snd_device = SND_DEVICE_NONE;
     struct stream_out out;
-<<<<<<< HEAD
 
     out.devices = out_device;
 
-=======
-
-    out.devices = out_device;
-
->>>>>>> 50650f44
     if (strcmp(my_data->ec_ref_mixer_path, "")) {
         ALOGV("%s: disabling %s", __func__, my_data->ec_ref_mixer_path);
         audio_route_reset_and_update_path(adev->audio_route,

/*
 * Copyright (c) 2013, The Linux Foundation. All rights reserved.
 * Not a contribution.
 *
 * Copyright (C) 2013 The Android Open Source Project
 *
 * Licensed under the Apache License, Version 2.0 (the "License");
 * you may not use this file except in compliance with the License.
 * You may obtain a copy of the License at
 *
 *      http://www.apache.org/licenses/LICENSE-2.0
 *
 * Unless required by applicable law or agreed to in writing, software
 * distributed under the License is distributed on an "AS IS" BASIS,
 * WITHOUT WARRANTIES OR CONDITIONS OF ANY KIND, either express or implied.
 * See the License for the specific language governing permissions and
 * limitations under the License.
 */

#ifndef QCOM_AUDIO_HW_H
#define QCOM_AUDIO_HW_H

#include <cutils/list.h>
#include <hardware/audio.h>
#include <tinyalsa/asoundlib.h>
#include <tinycompress/tinycompress.h>

#include <audio_route/audio_route.h>
#include "voice.h"

#define VISUALIZER_LIBRARY_PATH "/system/lib/soundfx/libqcomvisualizer.so"

/* Flags used to initialize acdb_settings variable that goes to ACDB library */
#define DMIC_FLAG       0x00000002
#define QMIC_FLAG       0x00000004
#define TTY_MODE_OFF    0x00000010
#define TTY_MODE_FULL   0x00000020
#define TTY_MODE_VCO    0x00000040
#define TTY_MODE_HCO    0x00000080
#define TTY_MODE_CLEAR  0xFFFFFF0F

#define ACDB_DEV_TYPE_OUT 1
#define ACDB_DEV_TYPE_IN 2

#define MAX_SUPPORTED_CHANNEL_MASKS 2
#define DEFAULT_HDMI_OUT_CHANNELS   2

typedef int snd_device_t;

/* These are the supported use cases by the hardware.
 * Each usecase is mapped to a specific PCM device.
 * Refer to pcm_device_table[].
 */
typedef enum {
    USECASE_INVALID = -1,
    /* Playback usecases */
    USECASE_AUDIO_PLAYBACK_DEEP_BUFFER = 0,
    USECASE_AUDIO_PLAYBACK_LOW_LATENCY,
    USECASE_AUDIO_PLAYBACK_MULTI_CH,
<<<<<<< HEAD
    /* FM usecase */
    USECASE_AUDIO_PLAYBACK_FM,
=======
    USECASE_AUDIO_PLAYBACK_OFFLOAD,
>>>>>>> c7514961

    /* Capture usecases */
    USECASE_AUDIO_RECORD,
    USECASE_AUDIO_RECORD_LOW_LATENCY,

    /* Voice usecase */
    USECASE_VOICE_CALL,
<<<<<<< HEAD

    /* Voice extension usecases */
    USECASE_VOICE2_CALL,
    USECASE_VOLTE_CALL,
    USECASE_QCHAT_CALL,

    USECASE_INCALL_REC_UPLINK,
    USECASE_INCALL_REC_DOWNLINK,
    USECASE_INCALL_REC_UPLINK_AND_DOWNLINK,

=======
>>>>>>> c7514961
    AUDIO_USECASE_MAX
} audio_usecase_t;

#define ARRAY_SIZE(a) (sizeof(a) / sizeof((a)[0]))

/*
 * tinyAlsa library interprets period size as number of frames
 * one frame = channel_count * sizeof (pcm sample)
 * so if format = 16-bit PCM and channels = Stereo, frame size = 2 ch * 2 = 4 bytes
 * DEEP_BUFFER_OUTPUT_PERIOD_SIZE = 1024 means 1024 * 4 = 4096 bytes
 * We should take care of returning proper size when AudioFlinger queries for
 * the buffer size of an input/output stream
 */

enum {
    OFFLOAD_CMD_EXIT,               /* exit compress offload thread loop*/
    OFFLOAD_CMD_DRAIN,              /* send a full drain request to DSP */
    OFFLOAD_CMD_PARTIAL_DRAIN,      /* send a partial drain request to DSP */
    OFFLOAD_CMD_WAIT_FOR_BUFFER,    /* wait for buffer released by DSP */
};

enum {
    OFFLOAD_STATE_IDLE,
    OFFLOAD_STATE_PLAYING,
    OFFLOAD_STATE_PAUSED,
};

struct offload_cmd {
    struct listnode node;
    int cmd;
    int data[];
};

struct stream_out {
    struct audio_stream_out stream;
    pthread_mutex_t lock; /* see note below on mutex acquisition order */
    pthread_cond_t  cond;
    struct pcm_config config;
    struct compr_config compr_config;
    struct pcm *pcm;
    struct compress *compr;
    int standby;
    int pcm_device_id;
    unsigned int sample_rate;
    audio_channel_mask_t channel_mask;
    audio_format_t format;
    audio_devices_t devices;
    audio_output_flags_t flags;
    audio_usecase_t usecase;
    /* Array of supported channel mask configurations. +1 so that the last entry is always 0 */
    audio_channel_mask_t supported_channel_masks[MAX_SUPPORTED_CHANNEL_MASKS + 1];
    bool muted;
    uint64_t written; /* total frames written, not cleared when entering standby */
    audio_io_handle_t handle;

    int non_blocking;
    int playback_started;
    int offload_state;
    pthread_cond_t offload_cond;
    pthread_t offload_thread;
    struct listnode offload_cmd_list;
    bool offload_thread_blocked;

    stream_callback_t offload_callback;
    void *offload_cookie;
    struct compr_gapless_mdata gapless_mdata;
    int send_new_metadata;

    struct audio_device *dev;
};

struct stream_in {
    struct audio_stream_in stream;
    pthread_mutex_t lock; /* see note below on mutex acquisition order */
    struct pcm_config config;
    struct pcm *pcm;
    int standby;
    int source;
    int pcm_device_id;
    int device;
    audio_channel_mask_t channel_mask;
    audio_usecase_t usecase;
    bool enable_aec;

    struct audio_device *dev;
};

typedef enum {
    PCM_PLAYBACK,
    PCM_CAPTURE,
    VOICE_CALL
} usecase_type_t;

union stream_ptr {
    struct stream_in *in;
    struct stream_out *out;
};

struct audio_usecase {
    struct listnode list;
    audio_usecase_t id;
    usecase_type_t  type;
    audio_devices_t devices;
    snd_device_t out_snd_device;
    snd_device_t in_snd_device;
    union stream_ptr stream;
};

struct audio_device {
    struct audio_hw_device device;
    pthread_mutex_t lock; /* see note below on mutex acquisition order */
    struct mixer *mixer;
    audio_mode_t mode;
    audio_devices_t out_device;
    struct stream_in *active_input;
    struct stream_out *primary_output;
    bool bluetooth_nrec;
    bool screen_off;
    int *snd_dev_ref_cnt;
    struct listnode usecase_list;
    struct audio_route *audio_route;
    int acdb_settings;
    bool speaker_lr_swap;
<<<<<<< HEAD
    struct voice voice;
=======
    unsigned int cur_hdmi_channels;

>>>>>>> c7514961
    void *platform;

    void *visualizer_lib;
    int (*visualizer_start_output)(audio_io_handle_t);
    int (*visualizer_stop_output)(audio_io_handle_t);
};

int select_devices(struct audio_device *adev,
                          audio_usecase_t uc_id);
int disable_audio_route(struct audio_device *adev,
                               struct audio_usecase *usecase,
                               bool update_mixer);
int disable_snd_device(struct audio_device *adev,
                              snd_device_t snd_device,
                              bool update_mixer);
struct audio_usecase *get_usecase_from_list(struct audio_device *adev,
                                                   audio_usecase_t uc_id);
/*
 * NOTE: when multiple mutexes have to be acquired, always take the
 * stream_in or stream_out mutex first, followed by the audio_device mutex.
 */

#endif // QCOM_AUDIO_HW_H<|MERGE_RESOLUTION|>--- conflicted
+++ resolved
@@ -57,12 +57,10 @@
     USECASE_AUDIO_PLAYBACK_DEEP_BUFFER = 0,
     USECASE_AUDIO_PLAYBACK_LOW_LATENCY,
     USECASE_AUDIO_PLAYBACK_MULTI_CH,
-<<<<<<< HEAD
+    USECASE_AUDIO_PLAYBACK_OFFLOAD,
+    
     /* FM usecase */
     USECASE_AUDIO_PLAYBACK_FM,
-=======
-    USECASE_AUDIO_PLAYBACK_OFFLOAD,
->>>>>>> c7514961
 
     /* Capture usecases */
     USECASE_AUDIO_RECORD,
@@ -70,7 +68,6 @@
 
     /* Voice usecase */
     USECASE_VOICE_CALL,
-<<<<<<< HEAD
 
     /* Voice extension usecases */
     USECASE_VOICE2_CALL,
@@ -81,8 +78,6 @@
     USECASE_INCALL_REC_DOWNLINK,
     USECASE_INCALL_REC_UPLINK_AND_DOWNLINK,
 
-=======
->>>>>>> c7514961
     AUDIO_USECASE_MAX
 } audio_usecase_t;
 
@@ -206,12 +201,9 @@
     struct audio_route *audio_route;
     int acdb_settings;
     bool speaker_lr_swap;
-<<<<<<< HEAD
     struct voice voice;
-=======
     unsigned int cur_hdmi_channels;
 
->>>>>>> c7514961
     void *platform;
 
     void *visualizer_lib;

--- conflicted
+++ resolved
@@ -381,8 +381,6 @@
             usecase = node_to_item(node, struct audio_usecase, list);
             if (switch_device[usecase->id]) {
                 disable_snd_device(adev, usecase->out_snd_device, false);
-<<<<<<< HEAD
-=======
             }
         }
 
@@ -390,7 +388,6 @@
             usecase = node_to_item(node, struct audio_usecase, list);
             if (switch_device[usecase->id]) {
                 enable_snd_device(adev, snd_device, false);
->>>>>>> 8bba9e95
             }
         }
 
@@ -1267,7 +1264,6 @@
     }
 
     pthread_mutex_lock(&out->lock);
-    pthread_mutex_lock(&adev->lock);
     if (!out->standby) {
         pthread_mutex_lock(&adev->lock);
         out->standby = true;
@@ -1286,8 +1282,8 @@
             }
         }
         stop_output_stream(out);
-    }
-    pthread_mutex_unlock(&adev->lock);
+        pthread_mutex_unlock(&adev->lock);
+    }
     pthread_mutex_unlock(&out->lock);
     ALOGV("%s: exit", __func__);
     return 0;
@@ -2010,12 +2006,7 @@
     out->handle = handle;
 
     /* Init use case and pcm_config */
-<<<<<<< HEAD
     if (out->flags == AUDIO_OUTPUT_FLAG_DIRECT &&
-=======
-    if (out->flags & AUDIO_OUTPUT_FLAG_DIRECT &&
-            !(out->flags & AUDIO_OUTPUT_FLAG_COMPRESS_OFFLOAD) &&
->>>>>>> 8bba9e95
         out->devices & AUDIO_DEVICE_OUT_AUX_DIGITAL) {
         pthread_mutex_lock(&adev->lock);
         ret = read_hdmi_channel_masks(out);

--- conflicted
+++ resolved
@@ -856,13 +856,9 @@
                 out_snd_device = platform_get_output_snd_device(adev->platform,
                                             usecase->stream.out->devices);
                 if (usecase->stream.out == adev->primary_output &&
-<<<<<<< HEAD
-                        adev->active_input) {
-=======
                         adev->active_input &&
                         adev->active_input->source == AUDIO_SOURCE_VOICE_COMMUNICATION &&
                         out_snd_device != usecase->out_snd_device) {
->>>>>>> b87c2eea
                     select_devices(adev, adev->active_input->usecase);
                 }
             }
@@ -1254,10 +1250,6 @@
                 compress_drain(out->compr);
             else
                 ALOGE("%s: Next track returned error %d",__func__, ret);
-<<<<<<< HEAD
-
-=======
->>>>>>> b87c2eea
             if (ret != -ENETRESET) {
                 send_callback = true;
                 event = STREAM_CBK_EVENT_DRAIN_READY;
@@ -2191,11 +2183,6 @@
 {
     struct stream_out *out = (struct stream_out *)stream;
     struct audio_device *adev = out->dev;
-<<<<<<< HEAD
-    if (is_offload_usecase(out->usecase) && (dsp_frames != NULL)) {
-        ssize_t ret = 0;
-        *dsp_frames = 0;
-=======
 
     if (dsp_frames == NULL)
         return -EINVAL;
@@ -2203,7 +2190,6 @@
     *dsp_frames = 0;
     if (is_offload_usecase(out->usecase)) {
         ssize_t ret = 0;
->>>>>>> b87c2eea
         pthread_mutex_lock(&out->lock);
         if (out->compr != NULL) {
             ret = compress_get_tstamp(out->compr, (unsigned long *)dsp_frames,
